/*
 * Copyright 2014-2015 Con Kolivas
 *
 * This program is free software; you can redistribute it and/or modify it
 * under the terms of the GNU General Public License as published by the Free
 * Software Foundation; either version 3 of the License, or (at your option)
 * any later version.  See COPYING for more details.
 */

#include "config.h"

#include <arpa/inet.h>
#include <sys/socket.h>
#include <sys/stat.h>
#include <sys/time.h>
#include <sys/types.h>
#include <dirent.h>
#include <fcntl.h>
#include <math.h>
#include <string.h>
#include <unistd.h>

#include "ckpool.h"
#include "libckpool.h"
#include "bitcoin.h"
#include "sha2.h"
#include "stratifier.h"
#include "uthash.h"
#include "utlist.h"
#include "api.h"

#define MIN1	60
#define MIN5	300
#define MIN15	900
#define HOUR	3600
#define HOUR6	21600
#define DAY	86400
#define WEEK	604800

/* Consistent across all pool instances */
static const char *workpadding = "000000800000000000000000000000000000000000000000000000000000000000000000000000000000000080020000";
static const char *scriptsig_header = "01000000010000000000000000000000000000000000000000000000000000000000000000ffffffff";
static uchar scriptsig_header_bin[41];
static const double nonces = 4294967296;

/* Add unaccounted shares when they arrive, remove them with each update of
 * rolling stats. */
struct pool_stats {
	tv_t start_time;
	ts_t last_update;

	int workers;
	int users;
	int disconnected;

	/* Absolute shares stats */
	int64_t unaccounted_shares;
	int64_t accounted_shares;

	/* Cycle of 32 to determine which users to dump stats on */
	uint8_t userstats_cycle;

	/* Shares per second for 1/5/15/60 minute rolling averages */
	double sps1;
	double sps5;
	double sps15;
	double sps60;

	/* Diff shares stats */
	int64_t unaccounted_diff_shares;
	int64_t accounted_diff_shares;
	int64_t unaccounted_rejects;
	int64_t accounted_rejects;

	/* Diff shares per second for 1/5/15... minute rolling averages */
	double dsps1;
	double dsps5;
	double dsps15;
	double dsps60;
	double dsps360;
	double dsps1440;
	double dsps10080;
};

typedef struct pool_stats pool_stats_t;

struct workbase {
	/* Hash table data */
	UT_hash_handle hh;
	int64_t id;
	char idstring[20];

	ts_t gentime;

	/* GBT/shared variables */
	char target[68];
	double diff;
	double network_diff;
	uint32_t version;
	uint32_t curtime;
	char prevhash[68];
	char ntime[12];
	uint32_t ntime32;
	char bbversion[12];
	char nbit[12];
	uint64_t coinbasevalue;
	int height;
	char *flags;
	int transactions;
	char *txn_data;
	char *txn_hashes;
	int merkles;
	char merklehash[16][68];
	char merklebin[16][32];
	json_t *merkle_array;

	/* Template variables, lengths are binary lengths! */
	char *coinb1; // coinbase1
	uchar *coinb1bin;
	int coinb1len; // length of above

	char enonce1const[32]; // extranonce1 section that is constant
	uchar enonce1constbin[16];
	int enonce1constlen; // length of above - usually zero unless proxying
	int enonce1varlen; // length of unique extranonce1 string for each worker - usually 8

	int enonce2varlen; // length of space left for extranonce2 - usually 8 unless proxying

	char *coinb2; // coinbase2
	uchar *coinb2bin;
	int coinb2len; // length of above

	/* Cached header binary */
	char headerbin[112];

	char *logdir;

	ckpool_t *ckp;
	bool proxy; /* This workbase is proxied work */
};

typedef struct workbase workbase_t;

struct json_params {
	json_t *method;
	json_t *params;
	json_t *id_val;
	int64_t client_id;
};

typedef struct json_params json_params_t;

/* Stratum json messages with their associated client id */
struct smsg {
	json_t *json_msg;
	int64_t client_id;
};

typedef struct smsg smsg_t;

struct user_instance;
struct worker_instance;
struct stratum_instance;

typedef struct user_instance user_instance_t;
typedef struct worker_instance worker_instance_t;
typedef struct stratum_instance stratum_instance_t;

struct user_instance {
	UT_hash_handle hh;
	char username[128];
	int id;
	char *secondaryuserid;
	bool btcaddress;

	/* A linked list of all connected instances of this user */
	stratum_instance_t *clients;

	/* A linked list of all connected workers of this user */
	worker_instance_t *worker_instances;

	int workers;

	double best_diff; /* Best share found by this user */

	int64_t shares;
	double dsps1; /* Diff shares per second, 1 minute rolling average */
	double dsps5; /* ... 5 minute ... */
	double dsps60;/* etc */
	double dsps1440;
	double dsps10080;
	tv_t last_share;
	tv_t last_decay;
	tv_t last_update;

	bool authorised; /* Has this username ever been authorised? */
	time_t auth_time;
	time_t failed_authtime; /* Last time this username failed to authorise */
	int auth_backoff; /* How long to reject any auth attempts since last failure */
	bool throttled; /* Have we begun rejecting auth attempts */
};

/* Combined data from workers with the same workername */
struct worker_instance {
	user_instance_t *user_instance;
	char *workername;

	worker_instance_t *next;
	worker_instance_t *prev;

	int64_t shares;
	double dsps1;
	double dsps5;
	double dsps60;
	double dsps1440;
	double dsps10080;
	tv_t last_share;
	tv_t last_decay;
	tv_t last_update;
	time_t start_time;

	double best_diff; /* Best share found by this worker */
	int mindiff; /* User chosen mindiff */

	bool idle;
	bool notified_idle;
};

typedef struct stratifier_data sdata_t;

typedef struct proxy_base proxy_t;

/* Per client stratum instance == workers */
struct stratum_instance {
	UT_hash_handle hh;
	int64_t id;

	stratum_instance_t *next;
	stratum_instance_t *prev;

	/* Reference count for when this instance is used outside of the
	 * instance_lock */
	int ref;

	char enonce1[36]; /* Fit up to 16 byte binary enonce1 */
	uchar enonce1bin[16];
	char enonce1var[20]; /* Fit up to 8 byte binary enonce1var */
	uint64_t enonce1_64;
	int session_id;

	int64_t diff; /* Current diff */
	int64_t old_diff; /* Previous diff */
	int64_t diff_change_job_id; /* Last job_id we changed diff */
	double dsps1; /* Diff shares per second, 1 minute rolling average */
	double dsps5; /* ... 5 minute ... */
	double dsps60;/* etc */
	double dsps1440;
	double dsps10080;
	tv_t ldc; /* Last diff change */
	int ssdc; /* Shares since diff change */
	tv_t first_share;
	tv_t last_share;
	tv_t last_decay;
	time_t first_invalid; /* Time of first invalid in run of non stale rejects */
	time_t start_time;

	char address[INET6_ADDRSTRLEN];
	bool subscribed;
	bool authorising; /* In progress, protected by instance_lock */
	bool authorised;
	bool dropped;
	bool idle;
	int reject;	/* Indicator that this client is having a run of rejects
			 * or other problem and should be dropped lazily if
			 * this is set to 2 */

	bool reconnect; /* This client really needs to reconnect */
	time_t reconnect_request; /* The time we sent a reconnect message */

	user_instance_t *user_instance;
	worker_instance_t *worker_instance;

	char *useragent;
	char *workername;
	char *password;
	int user_id;
	int server; /* Which server is this instance bound to */

	ckpool_t *ckp;

	time_t last_txns; /* Last time this worker requested txn hashes */
	time_t disconnected_time; /* Time this instance disconnected */

	int64_t suggest_diff; /* Stratum client suggested diff */
	double best_diff; /* Best share found by this instance */

	sdata_t *sdata; /* Which sdata this client is bound to */
	proxy_t *proxy; /* Proxy this is bound to in proxy mode */
	int proxyid; /* Which proxy id  */
	int subproxyid; /* Which subproxy */
};

struct share {
	UT_hash_handle hh;
	uchar hash[32];
	int64_t workbase_id;
};

typedef struct share share_t;

struct proxy_base {
	UT_hash_handle hh;
	UT_hash_handle sh; /* For subproxy hashlist */
	proxy_t *next; /* For retired subproxies */
	proxy_t *prev;
	int id;
	int subid;

	/* Priority has the user id encoded in the high bits if it's not a
	 * global proxy. */
	int64_t priority;

	bool global; /* Is this a global proxy */
	int userid; /* Userid for non global proxies */

	double diff;

	char url[128];
	char auth[128];
	char pass[128];
	char enonce1[32];
	uchar enonce1bin[16];
	int enonce1constlen;
	int enonce1varlen;

	int nonce2len;
	int enonce2varlen;

	bool subscribed;
	bool notified;

	int64_t clients; /* Incrementing client count */
	int64_t max_clients; /* Maximum number of clients per subproxy */
	int64_t bound_clients; /* Currently actively bound clients */
	int64_t combined_clients; /* Total clients of all subproxies of a parent proxy */
	int64_t headroom; /* Temporary variable when calculating how many more clients can bind */

	int subproxy_count; /* Number of subproxies */
	proxy_t *parent; /* Parent proxy of each subproxy */
	proxy_t *subproxies; /* Hashlist of subproxies sorted by subid */
	sdata_t *sdata; /* Unique stratifer data for each subproxy */
	bool dead;
};

typedef struct session session_t;

struct session {
	UT_hash_handle hh;
	int session_id;
	uint64_t enonce1_64;
	int64_t client_id;
	int userid;
	time_t added;
	char address[INET6_ADDRSTRLEN];
};

#define ID_AUTH 0
#define ID_WORKINFO 1
#define ID_AGEWORKINFO 2
#define ID_SHARES 3
#define ID_SHAREERR 4
#define ID_POOLSTATS 5
#define ID_WORKERSTATS 6
#define ID_BLOCK 7
#define ID_ADDRAUTH 8
#define ID_HEARTBEAT 9

static const char *ckdb_ids[] = {
	"authorise",
	"workinfo",
	"ageworkinfo",
	"shares",
	"shareerror",
	"poolstats",
	"workerstats",
	"block",
	"addrauth",
	"heartbeat"
};

static const char *ckdb_seq_names[] = {
	"seqauthorise",
	"seqworkinfo",
	"seqageworkinfo",
	"seqshares",
	"seqshareerror",
	"seqpoolstats",
	"seqworkerstats",
	"seqblock",
	"seqaddrauth",
	"seqheartbeat"
};

#define ID_COUNT (sizeof(ckdb_ids)/sizeof(char *))

struct stratifier_data {
	ckpool_t *ckp;

	char pubkeytxnbin[25];
	int pubkeytxnlen;
	char donkeytxnbin[25];
	int donkeytxnlen;

	pool_stats_t stats;
	/* Protects changes to pool stats */
	mutex_t stats_lock;

	/* Serialises sends/receives to ckdb if possible */
	mutex_t ckdb_lock;
	/* Protects sequence numbers */
	mutex_t ckdb_msg_lock;
	/* Incrementing global sequence number */
	uint64_t ckdb_seq;
	/* Incrementing ckdb_ids[] sequence numbers */
	uint64_t ckdb_seq_ids[ID_COUNT];

	bool ckdb_offline;
	bool verbose;

	uint64_t enonce1_64;

	/* For protecting the hashtable data */
	cklock_t workbase_lock;

	/* For the hashtable of all workbases */
	workbase_t *workbases;
	workbase_t *current_workbase;
	int workbases_generated;

	/* Semaphore to serialise calls to add_base */
	sem_t update_sem;
	/* Time we last sent out a stratum update */
	time_t update_time;

	int64_t workbase_id;
	int64_t blockchange_id;
	int session_id;
	char lasthash[68];
	char lastswaphash[68];

	ckmsgq_t *ssends;	// Stratum sends
	ckmsgq_t *srecvs;	// Stratum receives
	ckmsgq_t *ckdbq;	// ckdb
	ckmsgq_t *sshareq;	// Stratum share sends
	ckmsgq_t *sauthq;	// Stratum authorisations
	ckmsgq_t *stxnq;	// Transaction requests

	int user_instance_id;

	stratum_instance_t *stratum_instances;
	stratum_instance_t *recycled_instances;

	int stratum_generated;
	int disconnected_generated;
	session_t *disconnected_sessions;

	user_instance_t *user_instances;

	/* Protects both stratum and user instances */
	cklock_t instance_lock;

	share_t *shares;
	mutex_t share_lock;

	int64_t shares_generated;

	/* Linked list of block solves, added to during submission, removed on
	 * accept/reject. It is likely we only ever have one solve on here but
	 * you never know... */
	mutex_t block_lock;
	ckmsg_t *block_solves;

	/* Generator message priority */
	int gen_priority;

	int proxy_count; /* Total proxies generated (not necessarily still alive) */
	proxy_t *proxy; /* Current proxy in use */
	proxy_t *proxies; /* Hashlist of all proxies */
	mutex_t proxy_lock; /* Protects all proxy data */
	proxy_t *subproxy; /* Which subproxy this sdata belongs to in proxy mode */
};

typedef struct json_entry json_entry_t;

struct json_entry {
	json_entry_t *next;
	json_entry_t *prev;
	json_t *val;
};

/* Priority levels for generator messages */
#define GEN_LAX 0
#define GEN_NORMAL 1
#define GEN_PRIORITY 2

/* For storing a set of messages within another lock, allowing us to dump them
 * to the log outside of lock */
static void add_msg_entry(char_entry_t **entries, char **buf)
{
	char_entry_t *entry = ckalloc(sizeof(char_entry_t));

	entry->buf = *buf;
	*buf = NULL;
	DL_APPEND(*entries, entry);
}

static void notice_msg_entries(char_entry_t **entries)
{
	char_entry_t *entry, *tmpentry;

	DL_FOREACH_SAFE(*entries, entry, tmpentry) {
		DL_DELETE(*entries, entry);
		LOGNOTICE("%s", entry->buf);
		free(entry->buf);
		free(entry);
	}
}

static void info_msg_entries(char_entry_t **entries)
{
	char_entry_t *entry, *tmpentry;

	DL_FOREACH_SAFE(*entries, entry, tmpentry) {
		DL_DELETE(*entries, entry);
		LOGINFO("%s", entry->buf);
		free(entry->buf);
		free(entry);
	}
}

static void generate_coinbase(const ckpool_t *ckp, workbase_t *wb)
{
	uint64_t *u64, g64, d64 = 0;
	sdata_t *sdata = ckp->data;
	char header[228];
	int len, ofs = 0;
	ts_t now;

	/* Set fixed length coinb1 arrays to be more than enough */
	wb->coinb1 = ckzalloc(256);
	wb->coinb1bin = ckzalloc(128);

	/* Strings in wb should have been zero memset prior. Generate binary
	 * templates first, then convert to hex */
	memcpy(wb->coinb1bin, scriptsig_header_bin, 41);
	ofs += 41; // Fixed header length;

	ofs++; // Script length is filled in at the end @wb->coinb1bin[41];

	/* Put block height at start of template */
	len = ser_number(wb->coinb1bin + ofs, wb->height);
	ofs += len;

	/* Followed by flag */
	len = strlen(wb->flags) / 2;
	wb->coinb1bin[ofs++] = len;
	hex2bin(wb->coinb1bin + ofs, wb->flags, len);
	ofs += len;

	/* Followed by timestamp */
	ts_realtime(&now);
	len = ser_number(wb->coinb1bin + ofs, now.tv_sec);
	ofs += len;

	/* Followed by our unique randomiser based on the nsec timestamp */
	len = ser_number(wb->coinb1bin + ofs, now.tv_nsec);
	ofs += len;

	wb->enonce1varlen = ckp->nonce1length;
	wb->enonce2varlen = ckp->nonce2length;
	wb->coinb1bin[ofs++] = wb->enonce1varlen + wb->enonce2varlen;

	wb->coinb1len = ofs;

	len = wb->coinb1len - 41;

	len += wb->enonce1varlen;
	len += wb->enonce2varlen;

	wb->coinb2bin = ckzalloc(256);
	memcpy(wb->coinb2bin, "\x0a\x63\x6b\x70\x6f\x6f\x6c", 7);
	wb->coinb2len = 7;
	if (ckp->btcsig) {
		int siglen = strlen(ckp->btcsig);

		LOGDEBUG("Len %d sig %s", siglen, ckp->btcsig);
		if (siglen) {
			wb->coinb2bin[wb->coinb2len++] = siglen;
			memcpy(wb->coinb2bin + wb->coinb2len, ckp->btcsig, siglen);
			wb->coinb2len += siglen;
		}
	}
	len += wb->coinb2len;

	wb->coinb1bin[41] = len - 1; /* Set the length now */
	__bin2hex(wb->coinb1, wb->coinb1bin, wb->coinb1len);
	LOGDEBUG("Coinb1: %s", wb->coinb1);
	/* Coinbase 1 complete */

	memcpy(wb->coinb2bin + wb->coinb2len, "\xff\xff\xff\xff", 4);
	wb->coinb2len += 4;

	// Generation value
	g64 = wb->coinbasevalue;
	if (ckp->donvalid) {
		d64 = g64 / 200; // 0.5% donation
		g64 -= d64; // To guarantee integers add up to the original coinbasevalue
		wb->coinb2bin[wb->coinb2len++] = 2; // 2 transactions
	} else
		wb->coinb2bin[wb->coinb2len++] = 1; // 2 transactions

	u64 = (uint64_t *)&wb->coinb2bin[wb->coinb2len];
	*u64 = htole64(g64);
	wb->coinb2len += 8;

	wb->coinb2bin[wb->coinb2len++] = sdata->pubkeytxnlen;
	memcpy(wb->coinb2bin + wb->coinb2len, sdata->pubkeytxnbin, sdata->pubkeytxnlen);
	wb->coinb2len += sdata->pubkeytxnlen;

	if (ckp->donvalid) {
		u64 = (uint64_t *)&wb->coinb2bin[wb->coinb2len];
		*u64 = htole64(d64);
		wb->coinb2len += 8;

		wb->coinb2bin[wb->coinb2len++] = sdata->donkeytxnlen;
		memcpy(wb->coinb2bin + wb->coinb2len, sdata->donkeytxnbin, sdata->donkeytxnlen);
		wb->coinb2len += sdata->donkeytxnlen;
	}

	wb->coinb2len += 4; // Blank lock

	wb->coinb2 = bin2hex(wb->coinb2bin, wb->coinb2len);
	LOGDEBUG("Coinb2: %s", wb->coinb2);
	/* Coinbase 2 complete */

	snprintf(header, 225, "%s%s%s%s%s%s%s",
		 wb->bbversion, wb->prevhash,
		 "0000000000000000000000000000000000000000000000000000000000000000",
		 wb->ntime, wb->nbit,
		 "00000000", /* nonce */
		 workpadding);
	LOGDEBUG("Header: %s", header);
	hex2bin(wb->headerbin, header, 112);
}

static void stratum_broadcast_update(sdata_t *sdata, const workbase_t *wb, bool clean);

static void clear_workbase(workbase_t *wb)
{
	free(wb->flags);
	free(wb->txn_data);
	free(wb->txn_hashes);
	free(wb->logdir);
	free(wb->coinb1bin);
	free(wb->coinb1);
	free(wb->coinb2bin);
	free(wb->coinb2);
	json_decref(wb->merkle_array);
	free(wb);
}

/* Remove all shares with a workbase id less than wb_id for block changes */
static void purge_share_hashtable(sdata_t *sdata, const int64_t wb_id)
{
	share_t *share, *tmp;
	int purged = 0;

	mutex_lock(&sdata->share_lock);
	HASH_ITER(hh, sdata->shares, share, tmp) {
		if (share->workbase_id < wb_id) {
			HASH_DEL(sdata->shares, share);
			dealloc(share);
			purged++;
		}
	}
	mutex_unlock(&sdata->share_lock);

	if (purged)
		LOGINFO("Cleared %d shares from share hashtable", purged);
}

/* Remove all shares with a workbase id == wb_id being discarded */
static void age_share_hashtable(sdata_t *sdata, const int64_t wb_id)
{
	share_t *share, *tmp;
	int aged = 0;

	mutex_lock(&sdata->share_lock);
	HASH_ITER(hh, sdata->shares, share, tmp) {
		if (share->workbase_id == wb_id) {
			HASH_DEL(sdata->shares, share);
			dealloc(share);
			aged++;
		}
	}
	mutex_unlock(&sdata->share_lock);

	if (aged)
		LOGINFO("Aged %d shares from share hashtable", aged);
}

static char *status_chars = "|/-\\";

/* Absorbs the json and generates a ckdb json message, logs it to the ckdb
 * log and returns the malloced message. */
static char *ckdb_msg(ckpool_t *ckp, sdata_t *sdata, json_t *val, const int idtype)
{
	char *json_msg;
	char logname[512];
	char *ret = NULL;
	uint64_t seqall;

	json_set_int(val, "seqstart", ckp->starttime);
	json_set_int(val, "seqpid", ckp->startpid);
	/* Set the atomically incrementing sequence numbers */
	mutex_lock(&sdata->ckdb_msg_lock);
	seqall = sdata->ckdb_seq++;
	json_set_int(val, "seqall", seqall);
	json_set_int(val, ckdb_seq_names[idtype], sdata->ckdb_seq_ids[idtype]++);
	mutex_unlock(&sdata->ckdb_msg_lock);

	json_msg = json_dumps(val, JSON_COMPACT);
	if (unlikely(!json_msg))
		goto out;
	ASPRINTF(&ret, "%s.%"PRIu64".json=%s", ckdb_ids[idtype], seqall, json_msg);
	free(json_msg);
out:
	json_decref(val);
	snprintf(logname, 511, "%s%s", ckp->logdir, ckp->ckdb_name);
	rotating_log(logname, ret);
	return ret;
}

static void _ckdbq_add(ckpool_t *ckp, const int idtype, json_t *val, const char *file,
		       const char *func, const int line)
{
	static time_t time_counter;
	sdata_t *sdata = ckp->data;
	static int counter = 0;
	char *json_msg;
	time_t now_t;
	char ch;

	if (unlikely(!val)) {
		LOGWARNING("Invalid json sent to ckdbq_add from %s %s:%d", file, func, line);
		return;
	}

	now_t = time(NULL);
	if (now_t != time_counter) {
		pool_stats_t *stats = &sdata->stats;
		char hashrate[16];

		/* Rate limit to 1 update per second */
		time_counter = now_t;
		suffix_string(stats->dsps1 * nonces, hashrate, 16, 3);
		ch = status_chars[(counter++) & 0x3];
		fprintf(stdout, "\33[2K\r%c %sH/s  %.1f SPS  %d users  %d workers",
			ch, hashrate, stats->sps1, stats->users, stats->workers);
		fflush(stdout);
	}

	if (CKP_STANDALONE(ckp))
		return json_decref(val);

	json_msg = ckdb_msg(ckp, sdata, val, idtype);
	if (unlikely(!json_msg)) {
		LOGWARNING("Failed to dump json from %s %s:%d", file, func, line);
		return;
	}

	ckmsgq_add(sdata->ckdbq, json_msg);
}

#define ckdbq_add(ckp, idtype, val) _ckdbq_add(ckp, idtype, val, __FILE__, __func__, __LINE__)

static void send_workinfo(ckpool_t *ckp, const workbase_t *wb)
{
	char cdfield[64];
	json_t *val;

	sprintf(cdfield, "%lu,%lu", wb->gentime.tv_sec, wb->gentime.tv_nsec);

	JSON_CPACK(val, "{sI,ss,ss,ss,ss,ss,ss,ss,ss,sI,so,ss,ss,ss,ss}",
			"workinfoid", wb->id,
			"poolinstance", ckp->name,
			"transactiontree", wb->txn_hashes,
			"prevhash", wb->prevhash,
			"coinbase1", wb->coinb1,
			"coinbase2", wb->coinb2,
			"version", wb->bbversion,
			"ntime", wb->ntime,
			"bits", wb->nbit,
			"reward", wb->coinbasevalue,
			"merklehash", json_deep_copy(wb->merkle_array),
			"createdate", cdfield,
			"createby", "code",
			"createcode", __func__,
			"createinet", ckp->serverurl[0]);
	ckdbq_add(ckp, ID_WORKINFO, val);
}

static void send_ageworkinfo(ckpool_t *ckp, const int64_t id)
{
	char cdfield[64];
	ts_t ts_now;
	json_t *val;

	ts_realtime(&ts_now);
	sprintf(cdfield, "%lu,%lu", ts_now.tv_sec, ts_now.tv_nsec);

	JSON_CPACK(val, "{sI,ss,ss,ss,ss,ss}",
			"workinfoid", id,
			"poolinstance", ckp->name,
			"createdate", cdfield,
			"createby", "code",
			"createcode", __func__,
			"createinet", ckp->serverurl[0]);
	ckdbq_add(ckp, ID_AGEWORKINFO, val);
}

/* Add a new workbase to the table of workbases. Sdata is the global data in
 * pool mode but unique to each subproxy in proxy mode */
static void add_base(ckpool_t *ckp, sdata_t *sdata, workbase_t *wb, bool *new_block)
{
	workbase_t *tmp, *tmpa, *aged = NULL;
	sdata_t *ckp_sdata = ckp->data;
	int len, ret;

	ts_realtime(&wb->gentime);
	wb->network_diff = diff_from_nbits(wb->headerbin + 72);

	len = strlen(ckp->logdir) + 8 + 1 + 16 + 1;
	wb->logdir = ckzalloc(len);

	/* In proxy mode, the wb->id is received in the notify update and
	 * we set workbase_id from it. In server mode the stratifier is
	 * setting the workbase_id */
	ck_wlock(&sdata->workbase_lock);
	ckp_sdata->workbases_generated++;
	if (!ckp->proxy)
		wb->id = sdata->workbase_id++;
	else
		sdata->workbase_id = wb->id;
	if (strncmp(wb->prevhash, sdata->lasthash, 64)) {
		char bin[32], swap[32];

		*new_block = true;
		memcpy(sdata->lasthash, wb->prevhash, 65);
		hex2bin(bin, sdata->lasthash, 32);
		swap_256(swap, bin);
		__bin2hex(sdata->lastswaphash, swap, 32);
		sdata->blockchange_id = wb->id;
	}
	if (*new_block && ckp->logshares) {
		sprintf(wb->logdir, "%s%08x/", ckp->logdir, wb->height);
		ret = mkdir(wb->logdir, 0750);
		if (unlikely(ret && errno != EEXIST))
			LOGERR("Failed to create log directory %s", wb->logdir);
	}
	sprintf(wb->idstring, "%016lx", wb->id);
	if (ckp->logshares)
		sprintf(wb->logdir, "%s%08x/%s", ckp->logdir, wb->height, wb->idstring);

	/* Is this long enough to ensure we don't dereference a workbase
	 * immediately? Should be unless clock changes 10 minutes so we use
	 * ts_realtime */
	HASH_ITER(hh, sdata->workbases, tmp, tmpa) {
		if (HASH_COUNT(sdata->workbases) < 3)
			break;
		if (wb == tmp)
			continue;
		/*  Age old workbases older than 10 minutes old */
		if (tmp->gentime.tv_sec < wb->gentime.tv_sec - 600) {
			HASH_DEL(sdata->workbases, tmp);
			aged = tmp;
			break;
		}
	}
	HASH_ADD_I64(sdata->workbases, id, wb);
	sdata->current_workbase = wb;
	ck_wunlock(&sdata->workbase_lock);

	if (*new_block)
		purge_share_hashtable(sdata, wb->id);

	send_workinfo(ckp, wb);

	/* Send the aged work message to ckdb once we have dropped the workbase lock
	 * to prevent taking recursive locks */
	if (aged) {
		send_ageworkinfo(ckp, aged->id);
		age_share_hashtable(sdata, aged->id);
		clear_workbase(aged);
	}
}

/* Mandatory send_recv to the generator which sets the message priority if this
 * message is higher priority. Races galore on gen_priority mean this might
 * read the wrong priority but occasional wrong values are harmless. */
static char *__send_recv_generator(ckpool_t *ckp, const char *msg, const int prio)
{
	sdata_t *sdata = ckp->data;
	char *buf = NULL;
	bool set;

	if (prio > sdata->gen_priority) {
		sdata->gen_priority = prio;
		set = true;
	} else
		set = false;
	buf = _send_recv_proc(ckp->generator, msg, UNIX_WRITE_TIMEOUT, RPC_TIMEOUT, __FILE__, __func__, __LINE__);
	if (unlikely(!buf))
		buf = strdup("failed");
	if (set)
		sdata->gen_priority = 0;

	return buf;
}

/* Conditionally send_recv a message only if it's equal or higher priority than
 * any currently being serviced. NULL is returned if the request is not
 * processed for priority reasons, "failed" for an actual failure. */
static char *send_recv_generator(ckpool_t *ckp, const char *msg, const int prio)
{
	sdata_t *sdata = ckp->data;
	char *buf = NULL;

	if (prio >= sdata->gen_priority)
		buf = __send_recv_generator(ckp, msg, prio);
	return buf;
}

static void send_generator(const ckpool_t *ckp, const char *msg, const int prio)
{
	sdata_t *sdata = ckp->data;
	bool set;

	if (prio > sdata->gen_priority) {
		sdata->gen_priority = prio;
		set = true;
	} else
		set = false;
	send_proc(ckp->generator, msg);
	if (set)
		sdata->gen_priority = 0;
}

struct update_req {
	pthread_t *pth;
	ckpool_t *ckp;
	int prio;
};

static void broadcast_ping(sdata_t *sdata);

/* This function assumes it will only receive a valid json gbt base template
 * since checking should have been done earlier, and creates the base template
 * for generating work templates. */
static void *do_update(void *arg)
{
	struct update_req *ur = (struct update_req *)arg;
	int prio = ur->prio, retries = 0;
	ckpool_t *ckp = ur->ckp;
	sdata_t *sdata = ckp->data;
	bool new_block = false;
	bool ret = false;
	workbase_t *wb;
	time_t now_t;
	json_t *val;
	char *buf;

	pthread_detach(pthread_self());
	rename_proc("updater");

	/* Serialise access to getbase to avoid out of order new block notifies */
	cksem_wait(&sdata->update_sem);
retry:
	buf = send_recv_generator(ckp, "getbase", prio);
	if (unlikely(!buf)) {
		LOGNOTICE("Get base in update_base delayed due to higher priority request");
		goto out;
	}
	if (unlikely(cmdmatch(buf, "failed"))) {
		if (retries++ < 5 || prio == GEN_PRIORITY) {
			LOGWARNING("Generator returned failure in update_base, retry #%d", retries);
			goto retry;
		}
		LOGWARNING("Generator failed in update_base after retrying");
		goto out;
	}
	if (unlikely(retries))
		LOGWARNING("Generator succeeded in update_base after retrying");

	wb = ckzalloc(sizeof(workbase_t));
	wb->ckp = ckp;
	val = json_loads(buf, 0, NULL);

	json_strcpy(wb->target, val, "target");
	json_dblcpy(&wb->diff, val, "diff");
	json_uintcpy(&wb->version, val, "version");
	json_uintcpy(&wb->curtime, val, "curtime");
	json_strcpy(wb->prevhash, val, "prevhash");
	json_strcpy(wb->ntime, val, "ntime");
	sscanf(wb->ntime, "%x", &wb->ntime32);
	json_strcpy(wb->bbversion, val, "bbversion");
	json_strcpy(wb->nbit, val, "nbit");
	json_uint64cpy(&wb->coinbasevalue, val, "coinbasevalue");
	json_intcpy(&wb->height, val, "height");
	json_strdup(&wb->flags, val, "flags");
	json_intcpy(&wb->transactions, val, "transactions");
	if (wb->transactions) {
		json_strdup(&wb->txn_data, val, "txn_data");
		json_strdup(&wb->txn_hashes, val, "txn_hashes");
	} else
		wb->txn_hashes = ckzalloc(1);
	json_intcpy(&wb->merkles, val, "merkles");
	wb->merkle_array = json_array();
	if (wb->merkles) {
		json_t *arr;
		int i;

		arr = json_object_get(val, "merklehash");
		for (i = 0; i < wb->merkles; i++) {
			strcpy(&wb->merklehash[i][0], json_string_value(json_array_get(arr, i)));
			hex2bin(&wb->merklebin[i][0], &wb->merklehash[i][0], 32);
			json_array_append_new(wb->merkle_array, json_string(&wb->merklehash[i][0]));
		}
	}
	json_decref(val);
	generate_coinbase(ckp, wb);

<<<<<<< HEAD
	/* Serialise access to add_base to avoid out of order new block notifies */
	cksem_wait(&sdata->update_sem);
	add_base(ckp, sdata, wb, &new_block);
=======
	add_base(ckp, wb, &new_block);
>>>>>>> 96f05548
	/* Reset the update time to avoid stacked low priority notifies. Bring
	 * forward the next notify in case of a new block. */
	now_t = time(NULL);
	if (new_block)
		now_t -= ckp->update_interval / 2;
	sdata->update_time = now_t;

	if (new_block)
		LOGNOTICE("Block hash changed to %s", sdata->lastswaphash);
	stratum_broadcast_update(sdata, wb, new_block);
	ret = true;
	LOGINFO("Broadcast updated stratum base");
out:
	cksem_post(&sdata->update_sem);

	/* Send a ping to miners if we fail to get a base to keep them
	 * connected while bitcoind recovers(?) */
	if (unlikely(!ret)) {
		LOGINFO("Broadcast ping due to failed stratum base update");
		broadcast_ping(sdata);
	}
	dealloc(buf);
	free(ur->pth);
	free(ur);
	return NULL;
}

static void update_base(ckpool_t *ckp, const int prio)
{
	struct update_req *ur = ckalloc(sizeof(struct update_req));
	pthread_t *pth = ckalloc(sizeof(pthread_t));

	ur->pth = pth;
	ur->ckp = ckp;
	ur->prio = prio;
	create_pthread(pth, do_update, ur);
}

/* Instead of removing the client instance, we add it to a list of recycled
 * clients allowing us to reuse it instead of callocing a new one */
static void __kill_instance(sdata_t *sdata, stratum_instance_t *client)
{
	if (client->proxy) {
		client->proxy->bound_clients--;
		client->proxy->parent->combined_clients--;
	}
	free(client->workername);
	free(client->password);
	free(client->useragent);
	memset(client, 0, sizeof(stratum_instance_t));
	DL_APPEND(sdata->recycled_instances, client);
}

/* Called with instance_lock held. Note stats.users is protected by
 * instance lock to avoid recursive locking. */
static void __inc_worker(sdata_t *sdata, user_instance_t *instance)
{
	sdata->stats.workers++;
	if (!instance->workers++)
		sdata->stats.users++;
}

static void __dec_worker(sdata_t *sdata, user_instance_t *instance)
{
	sdata->stats.workers--;
	if (!--instance->workers)
		sdata->stats.users--;
}

static void __disconnect_session(sdata_t *sdata, const stratum_instance_t *client)
{
	time_t now_t = time(NULL);
	session_t *session, *tmp;

	/* Opportunity to age old sessions */
	HASH_ITER(hh, sdata->disconnected_sessions, session, tmp) {
		if (now_t - session->added > 600) {
			HASH_DEL(sdata->disconnected_sessions, session);
			dealloc(session);
			sdata->stats.disconnected--;
		}
	}

	if (!client->enonce1_64 || !client->user_instance || !client->authorised)
		return;
	HASH_FIND_INT(sdata->disconnected_sessions, &client->session_id, session);
	if (session)
		return;
	session = ckalloc(sizeof(session_t));
	session->enonce1_64 = client->enonce1_64;
	session->session_id = client->session_id;
	session->client_id = client->id;
	session->userid = client->user_id;
	session->added = now_t;
	strcpy(session->address, client->address);
	HASH_ADD_INT(sdata->disconnected_sessions, session_id, session);
	sdata->stats.disconnected++;
	sdata->disconnected_generated++;
}

/* Removes a client instance we know is on the stratum_instances list and from
 * the user client list if it's been placed on it */
static void __del_client(sdata_t *sdata, stratum_instance_t *client)
{
	user_instance_t *user = client->user_instance;

	HASH_DEL(sdata->stratum_instances, client);
	if (user) {
		DL_DELETE(user->clients, client);
		__dec_worker(sdata, user);
	}
}

static void connector_drop_client(ckpool_t *ckp, const int64_t id)
{
	char buf[256];

	LOGDEBUG("Stratifier requesting connector drop client %"PRId64, id);
	snprintf(buf, 255, "dropclient=%"PRId64, id);
	send_proc(ckp->connector, buf);
}

static void drop_allclients(ckpool_t *ckp)
{
	stratum_instance_t *client, *tmp;
	sdata_t *sdata = ckp->data;
	int kills = 0;

	ck_wlock(&sdata->instance_lock);
	HASH_ITER(hh, sdata->stratum_instances, client, tmp) {
		int64_t client_id = client->id;

		if (!client->ref) {
			__del_client(sdata, client);
			__kill_instance(sdata, client);
		} else
			client->dropped = true;
		kills++;
		connector_drop_client(ckp, client_id);
	}
	sdata->stats.users = sdata->stats.workers = 0;
	ck_wunlock(&sdata->instance_lock);

	if (kills)
		LOGNOTICE("Dropped %d instances for dropall request", kills);
}

/* Copy only the relevant parts of the master sdata for each subproxy */
static sdata_t *duplicate_sdata(const sdata_t *sdata)
{
	sdata_t *dsdata = ckzalloc(sizeof(sdata_t));

	dsdata->ckp = sdata->ckp;

	/* Copy the transaction binaries for workbase creation */
	memcpy(dsdata->pubkeytxnbin, sdata->pubkeytxnbin, 25);
	memcpy(dsdata->donkeytxnbin, sdata->donkeytxnbin, 25);

	/* Use the same work queues for all subproxies */
	dsdata->ssends = sdata->ssends;
	dsdata->srecvs = sdata->srecvs;
	dsdata->ckdbq = sdata->ckdbq;
	dsdata->sshareq = sdata->sshareq;
	dsdata->sauthq = sdata->sauthq;
	dsdata->stxnq = sdata->stxnq;

	/* Give the sbuproxy its own workbase list and lock */
	cklock_init(&dsdata->workbase_lock);
	return dsdata;
}

static int64_t prio_sort(proxy_t *a, proxy_t *b)
{
	return (a->priority - b->priority);
}

/* Priority values can be sparse, they do not need to be sequential */
static void __set_proxy_prio(sdata_t *sdata, proxy_t *proxy, int64_t priority)
{
	proxy_t *tmpa, *tmpb, *exists = NULL;
	int64_t next_prio = 0;

	/* Encode the userid as the high bits in priority */
	if (!proxy->global) {
		int64_t high_bits = proxy->userid;

		high_bits <<= 32;
		priority |= high_bits;
	}

	/* See if the priority is already in use */
	HASH_ITER(hh, sdata->proxies, tmpa, tmpb) {
		if (tmpa->priority > priority)
			break;
		if (tmpa->priority == priority) {
			exists = tmpa;
			next_prio = exists->priority + 1;
			break;
		}
	}
	/* See if we need to push the priority of everything after exists up */
	HASH_ITER(hh, exists, tmpa, tmpb) {
		if (tmpa->priority > next_prio)
			break;
		tmpa->priority++;
		next_prio++;
	}
	proxy->priority = priority;
	HASH_SORT(sdata->proxies, prio_sort);
}

static proxy_t *__generate_proxy(sdata_t *sdata, const int id)
{
	proxy_t *proxy = ckzalloc(sizeof(proxy_t));

	proxy->parent = proxy;
	proxy->id = id;
	proxy->sdata = duplicate_sdata(sdata);
	proxy->sdata->subproxy = proxy;
	proxy->sdata->verbose = true;
	/* subid == 0 on parent proxy */
	HASH_ADD(sh, proxy->subproxies, subid, sizeof(int), proxy);
	proxy->subproxy_count++;
	HASH_ADD_INT(sdata->proxies, id, proxy);
	/* Set the new proxy priority to its id */
	__set_proxy_prio(sdata, proxy, id);
	sdata->proxy_count++;
	return proxy;
}

static proxy_t *__generate_subproxy(sdata_t *sdata, proxy_t *proxy, const int subid)
{
	proxy_t *subproxy = ckzalloc(sizeof(proxy_t));

	subproxy->parent = proxy;
	subproxy->id = proxy->id;
	subproxy->subid = subid;
	HASH_ADD(sh, proxy->subproxies, subid, sizeof(int), subproxy);
	proxy->subproxy_count++;
	subproxy->sdata = duplicate_sdata(sdata);
	subproxy->sdata->subproxy = subproxy;
	return subproxy;
}

static proxy_t *__existing_proxy(const sdata_t *sdata, const int id)
{
	proxy_t *proxy;

	HASH_FIND_INT(sdata->proxies, &id, proxy);
	return proxy;
}

static proxy_t *existing_proxy(sdata_t *sdata, const int id)
{
	proxy_t *proxy;

	mutex_lock(&sdata->proxy_lock);
	proxy = __existing_proxy(sdata, id);
	mutex_unlock(&sdata->proxy_lock);

	return proxy;
}

/* Find proxy by id number, generate one if none exist yet by that id */
static proxy_t *__proxy_by_id(sdata_t *sdata, const int id)
{
	proxy_t *proxy = __existing_proxy(sdata, id);

	if (unlikely(!proxy)) {
		proxy = __generate_proxy(sdata, id);
		LOGNOTICE("Stratifier added new proxy %d", id);
	}

	return proxy;
}

static proxy_t *__existing_subproxy(proxy_t *proxy, const int subid)
{
	proxy_t *subproxy;

	HASH_FIND(sh, proxy->subproxies, &subid, sizeof(int), subproxy);
	return subproxy;
}

static proxy_t *__subproxy_by_id(sdata_t *sdata, proxy_t *proxy, const int subid)
{
	proxy_t *subproxy = __existing_subproxy(proxy, subid);

	if (!subproxy) {
		subproxy = __generate_subproxy(sdata, proxy, subid);
		LOGINFO("Stratifier added new subproxy %d:%d", proxy->id, subid);
	}
	return subproxy;
}

static proxy_t *subproxy_by_id(sdata_t *sdata, const int id, const int subid)
{
	proxy_t *proxy, *subproxy;

	mutex_lock(&sdata->proxy_lock);
	proxy = __proxy_by_id(sdata, id);
	subproxy = __subproxy_by_id(sdata, proxy, subid);
	mutex_unlock(&sdata->proxy_lock);

	return subproxy;
}

static proxy_t *existing_subproxy(sdata_t *sdata, const int id, const int subid)
{
	proxy_t *proxy, *subproxy = NULL;

	mutex_lock(&sdata->proxy_lock);
	proxy = __existing_proxy(sdata, id);
	if (proxy)
		subproxy = __existing_subproxy(proxy, subid);
	mutex_unlock(&sdata->proxy_lock);

	return subproxy;
}

static void set_proxy_prio(sdata_t *sdata, proxy_t *proxy, const int priority)
{
	mutex_lock(&sdata->proxy_lock);
	__set_proxy_prio(sdata, proxy, priority);
	mutex_unlock(&sdata->proxy_lock);
}

/* Set proxy to the current proxy and calculate how much headroom it has */
static int64_t current_headroom(sdata_t *sdata, proxy_t **proxy)
{
	proxy_t *subproxy, *tmp;
	int64_t headroom = 0;

	mutex_lock(&sdata->proxy_lock);
	*proxy = sdata->proxy;
	if (!*proxy)
		goto out_unlock;
	HASH_ITER(sh, (*proxy)->subproxies, subproxy, tmp) {
		if (subproxy->dead)
			continue;
		headroom += subproxy->max_clients - subproxy->clients;
	}
out_unlock:
	mutex_unlock(&sdata->proxy_lock);

	return headroom;
}

static int64_t proxy_headroom(sdata_t *sdata, const int userid)
{
	proxy_t *proxy, *subproxy, *tmp, *subtmp;
	int64_t headroom = 0;

	mutex_lock(&sdata->proxy_lock);
	HASH_ITER(hh, sdata->proxies, proxy, tmp) {
		if (proxy->userid < userid)
			continue;
		if (proxy->userid > userid)
			break;
		HASH_ITER(sh, proxy->subproxies, subproxy, subtmp) {
			if (subproxy->dead)
				continue;
			headroom += subproxy->max_clients - subproxy->clients;
		}
	}
	mutex_unlock(&sdata->proxy_lock);

	return headroom;
}

static void reconnect_client(sdata_t *sdata, stratum_instance_t *client);

static void generator_recruit(const ckpool_t *ckp, const int proxyid, const int recruits)
{
	char buf[256];

	sprintf(buf, "recruit=%d:%d", proxyid, recruits);
	LOGINFO("Stratifer requesting %d more subproxies of proxy %d from generator",
		recruits, proxyid);
	send_generator(ckp, buf, GEN_PRIORITY);
}

/* Find how much headroom we have and connect up to that many clients that are
 * not currently on this pool, recruiting more slots to switch more clients
 * later on lazily. Only reconnect clients bound to global proxies. */
static void reconnect_clients(sdata_t *sdata)
{
	stratum_instance_t *client, *tmpclient;
	int reconnects = 0;
	int64_t headroom;
	proxy_t *proxy;

	headroom = current_headroom(sdata, &proxy);
	if (!proxy)
		return;

	ck_rlock(&sdata->instance_lock);
	HASH_ITER(hh, sdata->stratum_instances, client, tmpclient) {
		if (client->dropped)
			continue;
		if (!client->authorised)
			continue;
		/* Is this client boudn to a dead proxy? */
		if (!client->reconnect) {
			/* This client is bound to a user proxy */
			if (client->proxy->userid)
				continue;
			if (client->proxyid == proxy->id)
				continue;
		}
		if (headroom-- < 1)
			continue;
		reconnects++;
		reconnect_client(sdata, client);
	}
	ck_runlock(&sdata->instance_lock);

	if (reconnects) {
		LOGINFO("%d clients flagged for reconnect to global proxy %d",
			reconnects, proxy->id);
	}
	if (headroom < 0)
		generator_recruit(sdata->ckp, proxy->id, -headroom);
}

static bool __subproxies_alive(proxy_t *proxy)
{
	proxy_t *subproxy, *tmp;
	bool alive = false;

	HASH_ITER(sh, proxy->subproxies, subproxy, tmp) {
		if (!subproxy->dead) {
			alive = true;
			break;
		}
	}
	return alive;
}

/* Iterate over the current global proxy list and see if the current one is
 * the highest priority alive one. Proxies are sorted by priority so the first
 * available will be highest priority. Uses ckp sdata */
static void check_bestproxy(sdata_t *sdata)
{
	proxy_t *proxy, *tmp;
	int changed_id = -1;

	mutex_lock(&sdata->proxy_lock);
	if (sdata->proxy && !__subproxies_alive(sdata->proxy))
		sdata->proxy = NULL;
	HASH_ITER(hh, sdata->proxies, proxy, tmp) {
		if (!__subproxies_alive(proxy))
			continue;
		if (!proxy->global)
			break;
		if (proxy != sdata->proxy) {
			sdata->proxy = proxy;
			changed_id = proxy->id;
		}
		break;
	}
	mutex_unlock(&sdata->proxy_lock);

	if (changed_id != -1)
		LOGNOTICE("Stratifier setting active proxy to %d", changed_id);
}

static void dead_proxyid(sdata_t *sdata, const int id, const int subid, const bool replaced)
{
	stratum_instance_t *client, *tmp;
	int reconnects = 0, proxyid = 0;
	int64_t headroom;
	proxy_t *proxy;

	proxy = existing_subproxy(sdata, id, subid);
	if (proxy) {
		proxy->dead = true;
		if (!replaced && proxy->global)
			check_bestproxy(sdata);
	}
	LOGINFO("Stratifier dropping clients from proxy %d:%d", id, subid);
	headroom = current_headroom(sdata, &proxy);
	if (proxy)
		proxyid = proxy->id;

	ck_rlock(&sdata->instance_lock);
	HASH_ITER(hh, sdata->stratum_instances, client, tmp) {
		if (client->proxyid != id || client->subproxyid != subid)
			continue;
		/* Clients could remain connected to a dead connection here
		 * but should be picked up when we recruit enough slots after
		 * another notify. */
		if (headroom-- < 1) {
			client->reconnect = true;
			continue;
		}
		reconnects++;
		reconnect_client(sdata, client);
	}
	ck_runlock(&sdata->instance_lock);

	if (reconnects) {
		LOGINFO("%d clients flagged to reconnect from dead proxy %d:%d", reconnects,
			id, subid);
	}
	/* When a proxy dies, recruit more of the global proxies for them to
	 * fail over to in case user proxies are unavailable. */
	if (headroom < 0)
		generator_recruit(sdata->ckp, proxyid, -headroom);
}

static void update_subscribe(ckpool_t *ckp, const char *cmd)
{
	sdata_t *sdata = ckp->data, *dsdata;
	int id = 0, subid = 0, userid = 0;
	proxy_t *proxy, *old = NULL;
	const char *buf;
	bool global;
	json_t *val;

	if (unlikely(strlen(cmd) < 11)) {
		LOGWARNING("Received zero length string for subscribe in update_subscribe");
		return;
	}
	buf = cmd + 10;
	LOGDEBUG("Update subscribe: %s", buf);
	val = json_loads(buf, 0, NULL);
	if (unlikely(!val)) {
		LOGWARNING("Failed to json decode subscribe response in update_subscribe %s", buf);
		return;
	}
	if (unlikely(!json_get_int(&id, val, "proxy"))) {
		LOGWARNING("Failed to json decode proxy value in update_subscribe %s", buf);
		return;
	}
	if (unlikely(!json_get_int(&subid, val, "subproxy"))) {
		LOGWARNING("Failed to json decode subproxy value in update_subscribe %s", buf);
		return;
	}
	if (unlikely(!json_get_bool(&global, val, "global"))) {
		LOGWARNING("Failed to json decode global value in update_subscribe %s", buf);
		return;
	}
	if (!global) {
		if (unlikely(!json_get_int(&userid, val, "userid"))) {
			LOGWARNING("Failed to json decode userid value in update_subscribe %s", buf);
			return;
		}
	}

	if (!subid)
		LOGNOTICE("Got updated subscribe for proxy %d", id);
	else
		LOGINFO("Got updated subscribe for proxy %d:%d", id, subid);

	/* Is this a replacement for an existing proxy id? */
	old = existing_subproxy(sdata, id, subid);
	if (old) {
		dead_proxyid(sdata, id, subid, true);
		proxy = old;
		proxy->dead = false;
	} else
		proxy = subproxy_by_id(sdata, id, subid);
	proxy->global = global;
	proxy->userid = userid;
	proxy->subscribed = true;
	proxy->diff = ckp->startdiff;
	memset(proxy->url, 0, 128);
	memset(proxy->auth, 0, 128);
	memset(proxy->pass, 0, 128);
	strncpy(proxy->url, json_string_value(json_object_get(val, "url")), 127);
	strncpy(proxy->auth, json_string_value(json_object_get(val, "auth")), 127);
	strncpy(proxy->pass, json_string_value(json_object_get(val, "pass")), 127);

	dsdata = proxy->sdata;

	ck_wlock(&dsdata->workbase_lock);
	/* Length is checked by generator */
	strcpy(proxy->enonce1, json_string_value(json_object_get(val, "enonce1")));
	proxy->enonce1constlen = strlen(proxy->enonce1) / 2;
	hex2bin(proxy->enonce1bin, proxy->enonce1, proxy->enonce1constlen);
	proxy->nonce2len = json_integer_value(json_object_get(val, "nonce2len"));
	if (proxy->nonce2len > 7)
		proxy->enonce1varlen = 4;
	else if (proxy->nonce2len > 5)
		proxy->enonce1varlen = 2;
	else if (proxy->nonce2len > 3)
		proxy->enonce1varlen = 1;
	else
		proxy->enonce1varlen = 0;
	proxy->enonce2varlen = proxy->nonce2len - proxy->enonce1varlen;
	proxy->max_clients = 1ll << (proxy->enonce1varlen * 8);
	proxy->clients = 0;
	ck_wunlock(&dsdata->workbase_lock);

	if (subid) {
		LOGINFO("Upstream pool %s %d:%d extranonce2 length %d, max proxy clients %"PRId64,
			proxy->url, id, subid, proxy->nonce2len, proxy->max_clients);
	} else {
		LOGNOTICE("Upstream pool %s %d extranonce2 length %d, max proxy clients %"PRId64,
			  proxy->url, id, proxy->nonce2len, proxy->max_clients);
	}
	json_decref(val);
}

/* Find the highest priority alive proxy belonging to userid and recruit extra
 * subproxies. */
static void recruit_best_userproxy(sdata_t *sdata, const int userid, const int recruits)
{
	proxy_t *proxy, *subproxy, *tmp, *subtmp, *best = NULL;

	mutex_lock(&sdata->proxy_lock);
	HASH_ITER(hh, sdata->proxies, proxy, tmp) {
		if (proxy->userid < userid)
			continue;
		if (proxy->userid > userid)
			break;
		HASH_ITER(sh, proxy->subproxies, subproxy, subtmp) {
			if (subproxy->dead)
				continue;
			best = proxy;
		}
	}
	mutex_unlock(&sdata->proxy_lock);

	if (best)
		generator_recruit(sdata->ckp, best->id, recruits);
}

/* Check how much headroom the userid proxies have and reconnect any clients
 * that are not bound to it that should be */
static void check_userproxies(sdata_t *sdata, const int userid)
{
	int64_t headroom = proxy_headroom(sdata, userid);
	stratum_instance_t *client, *tmpclient;
	int reconnects = 0;

	ck_rlock(&sdata->instance_lock);
	HASH_ITER(hh, sdata->stratum_instances, client, tmpclient) {
		if (client->dropped)
			continue;
		if (!client->authorised)
			continue;
		if (client->user_id != userid)
			continue;
		/* Is this client bound to a dead proxy? */
		if (!client->reconnect && client->proxy->userid == userid)
			continue;
		if (headroom-- < 1)
			continue;
		reconnects++;
		reconnect_client(sdata, client);
	}
	ck_runlock(&sdata->instance_lock);

	if (reconnects) {
		LOGINFO("%d clients flagged for reconnect to user %d proxies",
			reconnects, userid);
	}
	if (headroom < 0)
		recruit_best_userproxy(sdata, userid, -headroom);
}

static proxy_t *best_proxy(sdata_t *sdata)
{
	proxy_t *proxy;

	mutex_lock(&sdata->proxy_lock);
	proxy = sdata->proxy;
	mutex_unlock(&sdata->proxy_lock);

	return proxy;
}

static void update_notify(ckpool_t *ckp, const char *cmd)
{
	sdata_t *sdata = ckp->data, *dsdata;
	bool new_block = false, clean;
	int i, id = 0, subid = 0;
	char header[228];
	const char *buf;
	proxy_t *proxy;
	workbase_t *wb;
	json_t *val;

	if (unlikely(strlen(cmd) < 8)) {
		LOGWARNING("Zero length string passed to update_notify");
		return;
	}
	buf = cmd + 7; /* "notify=" */
	LOGDEBUG("Update notify: %s", buf);

	val = json_loads(buf, 0, NULL);
	if (unlikely(!val)) {
		LOGWARNING("Failed to json decode in update_notify");
		return;
	}
	json_get_int(&id, val, "proxy");
	json_get_int(&subid, val, "subproxy");
	proxy = existing_subproxy(sdata, id, subid);
	if (unlikely(!proxy || !proxy->subscribed)) {
		LOGINFO("No valid proxy %d:%d subscription to update notify yet", id, subid);
		goto out;
	}
	LOGINFO("Got updated notify for proxy %d:%d", id, subid);

	wb = ckzalloc(sizeof(workbase_t));
	wb->ckp = ckp;
	wb->proxy = true;

	json_get_int64(&wb->id, val, "jobid");
	json_strcpy(wb->prevhash, val, "prevhash");
	json_intcpy(&wb->coinb1len, val, "coinb1len");
	wb->coinb1bin = ckalloc(wb->coinb1len);
	wb->coinb1 = ckalloc(wb->coinb1len * 2 + 1);
	json_strcpy(wb->coinb1, val, "coinbase1");
	hex2bin(wb->coinb1bin, wb->coinb1, wb->coinb1len);
	wb->height = get_sernumber(wb->coinb1bin + 42);
	json_strdup(&wb->coinb2, val, "coinbase2");
	wb->coinb2len = strlen(wb->coinb2) / 2;
	wb->coinb2bin = ckalloc(wb->coinb2len);
	hex2bin(wb->coinb2bin, wb->coinb2, wb->coinb2len);
	wb->merkle_array = json_object_dup(val, "merklehash");
	wb->merkles = json_array_size(wb->merkle_array);
	for (i = 0; i < wb->merkles; i++) {
		strcpy(&wb->merklehash[i][0], json_string_value(json_array_get(wb->merkle_array, i)));
		hex2bin(&wb->merklebin[i][0], &wb->merklehash[i][0], 32);
	}
	json_strcpy(wb->bbversion, val, "bbversion");
	json_strcpy(wb->nbit, val, "nbit");
	json_strcpy(wb->ntime, val, "ntime");
	sscanf(wb->ntime, "%x", &wb->ntime32);
	clean = json_is_true(json_object_get(val, "clean"));
	ts_realtime(&wb->gentime);
	snprintf(header, 225, "%s%s%s%s%s%s%s",
		 wb->bbversion, wb->prevhash,
		 "0000000000000000000000000000000000000000000000000000000000000000",
		 wb->ntime, wb->nbit,
		 "00000000", /* nonce */
		 workpadding);
	LOGDEBUG("Header: %s", header);
	hex2bin(wb->headerbin, header, 112);
	wb->txn_hashes = ckzalloc(1);

	dsdata = proxy->sdata;

	ck_rlock(&dsdata->workbase_lock);
	strcpy(wb->enonce1const, proxy->enonce1);
	wb->enonce1constlen = proxy->enonce1constlen;
	memcpy(wb->enonce1constbin, proxy->enonce1bin, wb->enonce1constlen);
	wb->enonce1varlen = proxy->enonce1varlen;
	wb->enonce2varlen = proxy->enonce2varlen;
	wb->diff = proxy->diff;
	ck_runlock(&dsdata->workbase_lock);

	add_base(ckp, dsdata, wb, &new_block);
	if (new_block) {
		if (subid)
			LOGINFO("Block hash on proxy %d:%d changed to %s", id, subid, dsdata->lastswaphash);
		else
			LOGNOTICE("Block hash on proxy %d changed to %s", id, dsdata->lastswaphash);
	}

	if (proxy->global) {
		check_bestproxy(sdata);
		if (proxy->parent == best_proxy(sdata)->parent)
			reconnect_clients(sdata);
	} else
		check_userproxies(sdata, proxy->userid);
	clean |= new_block;
	LOGINFO("Proxy %d:%d broadcast updated stratum notify with%s clean", id,
		subid, clean ? "" : "out");
	stratum_broadcast_update(dsdata, wb, clean);
out:
	json_decref(val);
}

static void stratum_send_diff(sdata_t *sdata, const stratum_instance_t *client);

static void update_diff(ckpool_t *ckp, const char *cmd)
{
	sdata_t *sdata = ckp->data, *dsdata;
	stratum_instance_t *client, *tmp;
	double old_diff, diff;
	int id = 0, subid = 0;
	const char *buf;
	proxy_t *proxy;
	json_t *val;

	if (unlikely(strlen(cmd) < 6)) {
		LOGWARNING("Zero length string passed to update_diff");
		return;
	}
	buf = cmd + 5; /* "diff=" */
	LOGDEBUG("Update diff: %s", buf);

	val = json_loads(buf, 0, NULL);
	if (unlikely(!val)) {
		LOGWARNING("Failed to json decode in update_diff");
		return;
	}
	json_get_int(&id, val, "proxy");
	json_get_int(&subid, val, "subproxy");
	json_dblcpy(&diff, val, "diff");
	json_decref(val);

	LOGINFO("Got updated diff for proxy %d:%d", id, subid);
	proxy = existing_subproxy(sdata, id, subid);
	if (!proxy) {
		LOGINFO("No existing subproxy %d:%d to update diff", id, subid);
		return;
	}

	/* We only really care about integer diffs so clamp the lower limit to
	 * 1 or it will round down to zero. */
	if (unlikely(diff < 1))
		diff = 1;

	dsdata = proxy->sdata;

	if (unlikely(!dsdata->current_workbase)) {
		LOGINFO("No current workbase to update diff yet");
		return;
	}

	ck_wlock(&dsdata->workbase_lock);
	old_diff = proxy->diff;
	dsdata->current_workbase->diff = proxy->diff = diff;
	ck_wunlock(&dsdata->workbase_lock);

	if (old_diff < diff)
		return;

	/* If the diff has dropped, iterate over all the clients and check
	 * they're at or below the new diff, and update it if not. */
	ck_rlock(&sdata->instance_lock);
	HASH_ITER(hh, sdata->stratum_instances, client, tmp) {
		if (client->proxyid != id)
			continue;
		if (client->subproxyid != subid)
			continue;
		if (client->diff > diff) {
			client->diff = diff;
			stratum_send_diff(sdata, client);
		}
	}
	ck_runlock(&sdata->instance_lock);
}

#if 0
static void generator_drop_proxy(ckpool_t *ckp, const int64_t id, const int subid)
{
	char msg[256];

	sprintf(msg, "dropproxy=%ld:%d", id, subid);
	send_generator(ckp, msg, GEN_LAX);
}
#endif

static void free_proxy(proxy_t *proxy)
{
	free(proxy->sdata);
	free(proxy);
}

/* Remove subproxies that are flagged dead. Then see if there
 * are any retired proxies that no longer have any other subproxies and reap
 * those. */
static void reap_proxies(ckpool_t *ckp, sdata_t *sdata)
{
	proxy_t *proxy, *proxytmp, *subproxy, *subtmp;
	int dead = 0;

	if (!ckp->proxy)
		return;

	mutex_lock(&sdata->proxy_lock);
	HASH_ITER(hh, sdata->proxies, proxy, proxytmp) {
		HASH_ITER(sh, proxy->subproxies, subproxy, subtmp) {
			if (!subproxy->bound_clients && !subproxy->dead) {
				/* Reset the counter to reuse this proxy */
				subproxy->clients = 0;
				continue;
			}
			if (proxy == subproxy)
				continue;
			if (subproxy->bound_clients)
				continue;
			if (!subproxy->dead)
				continue;
			if (unlikely(!subproxy->subid)) {
				LOGWARNING("Unexepectedly found proxy %d:%d as subproxy of %d:%d",
					   subproxy->id, subproxy->subid, proxy->id, proxy->subid);
				continue;
			}
			if (unlikely(subproxy == sdata->proxy)) {
				LOGWARNING("Unexepectedly found proxy %d:%d as current",
					   subproxy->id, subproxy->subid);
				continue;
			}
			dead++;
			HASH_DELETE(sh, proxy->subproxies, subproxy);
			proxy->subproxy_count--;
			free_proxy(subproxy);
		}
	}
	mutex_unlock(&sdata->proxy_lock);

	if (dead)
		LOGINFO("Stratifier discarded %d dead proxies", dead);
}

/* Enter with instance_lock held */
static stratum_instance_t *__instance_by_id(sdata_t *sdata, const int64_t id)
{
	stratum_instance_t *client;

	HASH_FIND_I64(sdata->stratum_instances, &id, client);
	return client;
}

/* Increase the reference count of instance */
static void __inc_instance_ref(stratum_instance_t *client)
{
	client->ref++;
}

/* Find an __instance_by_id and increase its reference count allowing us to
 * use this instance outside of instance_lock without fear of it being
 * dereferenced. Does not return dropped clients still on the list. */
static stratum_instance_t *ref_instance_by_id(sdata_t *sdata, const int64_t id)
{
	stratum_instance_t *client;

	ck_wlock(&sdata->instance_lock);
	client = __instance_by_id(sdata, id);
	if (client) {
		if (unlikely(client->dropped))
			client = NULL;
		else
			__inc_instance_ref(client);
	}
	ck_wunlock(&sdata->instance_lock);

	return client;
}

static void __drop_client(sdata_t *sdata, stratum_instance_t *client, bool lazily, char **msg)
{
	user_instance_t *user = client->user_instance;

	if (client->workername) {
		if (user) {
			ASPRINTF(msg, "Dropped client %"PRId64" %s %suser %s worker %s %s",
				 client->id, client->address, user->throttled ? "throttled " : "",
				 user->username, client->workername, lazily ? "lazily" : "");
		} else {
			ASPRINTF(msg, "Dropped client %"PRId64" %s no user worker %s %s",
				 client->id, client->address, client->workername,
				 lazily ? "lazily" : "");
		}
	} else {
		ASPRINTF(msg, "Dropped workerless client %"PRId64" %s %s",
			 client->id, client->address, lazily ? "lazily" : "");
	}
	__del_client(sdata, client);
	__kill_instance(sdata, client);
}

/* Decrease the reference count of instance. */
static void _dec_instance_ref(sdata_t *sdata, stratum_instance_t *client, const char *file,
			      const char *func, const int line)
{
	char_entry_t *entries = NULL;
	bool dropped = false;
	char *msg;
	int ref;

	ck_wlock(&sdata->instance_lock);
	ref = --client->ref;
	/* See if there are any instances that were dropped that could not be
	 * moved due to holding a reference and drop them now. */
	if (unlikely(client->dropped && !ref)) {
		dropped = true;
		__drop_client(sdata, client, true, &msg);
		add_msg_entry(&entries, &msg);
	}
	ck_wunlock(&sdata->instance_lock);

	notice_msg_entries(&entries);
	/* This should never happen */
	if (unlikely(ref < 0))
		LOGERR("Instance ref count dropped below zero from %s %s:%d", file, func, line);

	if (dropped)
		reap_proxies(sdata->ckp, sdata);
}

#define dec_instance_ref(sdata, instance) _dec_instance_ref(sdata, instance, __FILE__, __func__, __LINE__)

/* If we have a no longer used stratum instance in the recycled linked list,
 * use that, otherwise calloc a fresh one. */
static stratum_instance_t *__recruit_stratum_instance(sdata_t *sdata)
{
	stratum_instance_t *client = sdata->recycled_instances;

	if (client)
		DL_DELETE(sdata->recycled_instances, client);
	else {
		client = ckzalloc(sizeof(stratum_instance_t));
		sdata->stratum_generated++;
	}
	return client;
}

/* Enter with write instance_lock held */
static stratum_instance_t *__stratum_add_instance(ckpool_t *ckp, const int64_t id,
						  const char *address, int server)
{
	stratum_instance_t *client;
	sdata_t *sdata = ckp->data;

	client = __recruit_stratum_instance(sdata);
	client->start_time = time(NULL);
	client->id = id;
	client->session_id = ++sdata->session_id;
	strcpy(client->address, address);
	/* Sanity check to not overflow lookup in ckp->serverurl[] */
	if (server >= ckp->serverurls)
		server = 0;
	client->server = server;
	client->diff = client->old_diff = ckp->startdiff;
	client->ckp = ckp;
	tv_time(&client->ldc);
	HASH_ADD_I64(sdata->stratum_instances, id, client);
	/* Points to ckp sdata in ckpool mode, but is changed later in proxy
	 * mode . */
	client->sdata = sdata;
	return client;
}

static uint64_t disconnected_sessionid_exists(sdata_t *sdata, const int session_id,
					      const int64_t id)
{
	session_t *session;
	int64_t old_id = 0;
	uint64_t ret = 0;

	ck_wlock(&sdata->instance_lock);
	HASH_FIND_INT(sdata->disconnected_sessions, &session_id, session);
	if (!session)
		goto out_unlock;
	HASH_DEL(sdata->disconnected_sessions, session);
	sdata->stats.disconnected--;
	ret = session->enonce1_64;
	old_id = session->client_id;
	dealloc(session);
out_unlock:
	ck_wunlock(&sdata->instance_lock);

	if (ret)
		LOGNOTICE("Reconnecting old instance %"PRId64" to instance %"PRId64, old_id, id);
	return ret;
}

static inline bool client_active(stratum_instance_t *client)
{
	return (client->authorised && !client->dropped);
}

/* Ask the connector asynchronously to send us dropclient commands if this
 * client no longer exists. */
static void connector_test_client(ckpool_t *ckp, const int64_t id)
{
	char buf[256];

	LOGDEBUG("Stratifier requesting connector test client %"PRId64, id);
	snprintf(buf, 255, "testclient=%"PRId64, id);
	send_proc(ckp->connector, buf);
}

/* For creating a list of sends without locking that can then be concatenated
 * to the stratum_sends list. Minimises locking and avoids taking recursive
 * locks. Sends only to sdata bound clients (everyone in ckpool) */
static void stratum_broadcast(sdata_t *sdata, json_t *val)
{
	ckpool_t *ckp = sdata->ckp;
	sdata_t *ckp_sdata = ckp->data;
	stratum_instance_t *client, *tmp;
	ckmsg_t *bulk_send = NULL;
	time_t now_t = time(NULL);
	ckmsgq_t *ssends;

	if (unlikely(!val)) {
		LOGERR("Sent null json to stratum_broadcast");
		return;
	}

	/* Use this locking as an opportunity to test other clients. */
	ck_rlock(&ckp_sdata->instance_lock);
	HASH_ITER(hh, ckp_sdata->stratum_instances, client, tmp) {
		ckmsg_t *client_msg;
		smsg_t *msg;

		if (sdata != ckp_sdata && client->sdata != sdata)
			continue;

		/* Look for clients that may have been dropped which the stratifer has
		* not been informed about and ask the connector of they still exist */
		if (client->dropped) {
			connector_test_client(ckp, client->id);
			continue;
		}
		/* Test for clients that haven't authed in over a minute and drop them */
		if (!client->authorised) {
			if (now_t > client->start_time + 60) {
				client->dropped = true;
				connector_drop_client(ckp, client->id);
			}
			continue;
		}

		if (!client_active(client))
			continue;
		client_msg = ckalloc(sizeof(ckmsg_t));
		msg = ckzalloc(sizeof(smsg_t));
		msg->json_msg = json_deep_copy(val);
		msg->client_id = client->id;
		client_msg->data = msg;
		DL_APPEND(bulk_send, client_msg);
	}
	ck_runlock(&ckp_sdata->instance_lock);

	json_decref(val);

	if (!bulk_send)
		return;

	ssends = sdata->ssends;

	mutex_lock(ssends->lock);
	if (ssends->msgs)
		DL_CONCAT(ssends->msgs, bulk_send);
	else
		ssends->msgs = bulk_send;
	pthread_cond_signal(ssends->cond);
	mutex_unlock(ssends->lock);
}

static void stratum_add_send(sdata_t *sdata, json_t *val, const int64_t client_id)
{
	smsg_t *msg;

	msg = ckzalloc(sizeof(smsg_t));
	msg->json_msg = val;
	msg->client_id = client_id;
	ckmsgq_add(sdata->ssends, msg);
}

static void drop_client(ckpool_t *ckp, sdata_t *sdata, const int64_t id)
{
	char_entry_t *entries = NULL;
	stratum_instance_t *client;
	char *msg;

	LOGINFO("Stratifier asked to drop client %"PRId64, id);

	ck_wlock(&sdata->instance_lock);
	client = __instance_by_id(sdata, id);
	if (client && !client->dropped) {
		__disconnect_session(sdata, client);
		/* If the client is still holding a reference, don't drop them
		 * now but wait till the reference is dropped */
		if (!client->ref) {
			__drop_client(sdata, client, false, &msg);
			add_msg_entry(&entries, &msg);
		} else
			client->dropped = true;
	}
	ck_wunlock(&sdata->instance_lock);

	notice_msg_entries(&entries);
	reap_proxies(ckp, sdata);
}

static void stratum_broadcast_message(sdata_t *sdata, const char *msg)
{
	json_t *json_msg;

	JSON_CPACK(json_msg, "{sosss[s]}", "id", json_null(), "method", "client.show_message",
			     "params", msg);
	stratum_broadcast(sdata, json_msg);
}

/* Send a generic reconnect to all clients without parameters to make them
 * reconnect to the same server. */
static void request_reconnect(sdata_t *sdata, const char *cmd)
{
	char *port = strdupa(cmd), *url = NULL;
	stratum_instance_t *client, *tmp;
	json_t *json_msg;

	strsep(&port, ":");
	if (port)
		url = strsep(&port, ",");
	if (url && port) {
		JSON_CPACK(json_msg, "{sosss[ssi]}", "id", json_null(), "method", "client.reconnect",
			"params", url, port, 0);
	} else
		JSON_CPACK(json_msg, "{sosss[]}", "id", json_null(), "method", "client.reconnect",
		   "params");
	stratum_broadcast(sdata, json_msg);

	/* Tag all existing clients as dropped now so they can be removed
	 * lazily */
	ck_wlock(&sdata->instance_lock);
	HASH_ITER(hh, sdata->stratum_instances, client, tmp) {
		client->dropped = true;
	}
	ck_wunlock(&sdata->instance_lock);
}

static void reset_bestshares(sdata_t *sdata)
{
	user_instance_t *user, *tmpuser;
	stratum_instance_t *client, *tmp;

	ck_rlock(&sdata->instance_lock);
	HASH_ITER(hh, sdata->stratum_instances, client, tmp) {
		client->best_diff = 0;
	}
	HASH_ITER(hh, sdata->user_instances, user, tmpuser) {
		worker_instance_t *worker;

		user->best_diff = 0;
		DL_FOREACH(user->worker_instances, worker) {
			worker->best_diff = 0;
		}
	}
	ck_runlock(&sdata->instance_lock);
}

static user_instance_t *get_user(sdata_t *sdata, const char *username);

static user_instance_t *user_by_workername(sdata_t *sdata, const char *workername)
{
	char *username = strdupa(workername), *ignore;
	user_instance_t *user;

	ignore = username;
	strsep(&ignore, "._");

	/* Find the user first */
	user = get_user(sdata, username);
	return user;
}

static worker_instance_t *get_worker(sdata_t *sdata, user_instance_t *user, const char *workername);

static json_t *worker_stats(const worker_instance_t *worker)
{
	char suffix1[16], suffix5[16], suffix60[16], suffix1440[16], suffix10080[16];
	json_t *val;
	double ghs;

	ghs = worker->dsps1 * nonces;
	suffix_string(ghs, suffix1, 16, 0);

	ghs = worker->dsps5 * nonces;
	suffix_string(ghs, suffix5, 16, 0);

	ghs = worker->dsps60 * nonces;
	suffix_string(ghs, suffix60, 16, 0);

	ghs = worker->dsps1440 * nonces;
	suffix_string(ghs, suffix1440, 16, 0);

	ghs = worker->dsps10080 * nonces;
	suffix_string(ghs, suffix10080, 16, 0);

	JSON_CPACK(val, "{ss,ss,ss,ss,ss}",
			"hashrate1m", suffix1,
			"hashrate5m", suffix5,
			"hashrate1hr", suffix60,
			"hashrate1d", suffix1440,
			"hashrate7d", suffix10080);
	return val;
}

static json_t *user_stats(const user_instance_t *user)
{
	char suffix1[16], suffix5[16], suffix60[16], suffix1440[16], suffix10080[16];
	json_t *val;
	double ghs;

	ghs = user->dsps1 * nonces;
	suffix_string(ghs, suffix1, 16, 0);

	ghs = user->dsps5 * nonces;
	suffix_string(ghs, suffix5, 16, 0);

	ghs = user->dsps60 * nonces;
	suffix_string(ghs, suffix60, 16, 0);

	ghs = user->dsps1440 * nonces;
	suffix_string(ghs, suffix1440, 16, 0);

	ghs = user->dsps10080 * nonces;
	suffix_string(ghs, suffix10080, 16, 0);

	JSON_CPACK(val, "{ss,ss,ss,ss,ss}",
			"hashrate1m", suffix1,
			"hashrate5m", suffix5,
			"hashrate1hr", suffix60,
			"hashrate1d", suffix1440,
			"hashrate7d", suffix10080);
	return val;
}

static void block_solve(ckpool_t *ckp, const char *blockhash)
{
	ckmsg_t *block, *tmp, *found = NULL;
	char *msg, *workername = NULL;
	sdata_t *sdata = ckp->data;
	char cdfield[64];
	int height = 0;
	ts_t ts_now;
	json_t *val;

	update_base(ckp, GEN_PRIORITY);

	ts_realtime(&ts_now);
	sprintf(cdfield, "%lu,%lu", ts_now.tv_sec, ts_now.tv_nsec);

	mutex_lock(&sdata->block_lock);
	DL_FOREACH_SAFE(sdata->block_solves, block, tmp) {
		val = block->data;
		char *solvehash;

		json_get_string(&solvehash, val, "blockhash");
		if (unlikely(!solvehash)) {
			LOGERR("Failed to find blockhash in block_solve json!");
			continue;
		}
		if (!strcmp(solvehash, blockhash)) {
			dealloc(solvehash);
			json_get_string(&workername, val, "workername");
			found = block;
			DL_DELETE(sdata->block_solves, block);
			break;
		}
		dealloc(solvehash);
	}
	mutex_unlock(&sdata->block_lock);

	if (unlikely(!found)) {
		LOGERR("Failed to find blockhash %s in block_solve!", blockhash);
		return;
	}

	val = found->data;
	json_set_string(val, "confirmed", "1");
	json_set_string(val, "createdate", cdfield);
	json_set_string(val, "createcode", __func__);
	json_get_int(&height, val, "height");
	ckdbq_add(ckp, ID_BLOCK, val);
	free(found);

	if (unlikely(!workername)) {
		/* This should be impossible! */
		ASPRINTF(&msg, "Block %d solved by %s!", height, ckp->name);
		LOGWARNING("Solved and confirmed block %d", height);
	} else {
		json_t *user_val, *worker_val;
		worker_instance_t *worker;
		user_instance_t *user;
		char *s;

		ASPRINTF(&msg, "Block %d solved by %s @ %s!", height, workername, ckp->name);
		LOGWARNING("Solved and confirmed block %d by %s", height, workername);
		user = user_by_workername(sdata, workername);
		worker = get_worker(sdata, user, workername);

		ck_rlock(&sdata->instance_lock);
		user_val = user_stats(user);
		worker_val = worker_stats(worker);
		ck_runlock(&sdata->instance_lock);

		s = json_dumps(user_val, JSON_NO_UTF8 | JSON_PRESERVE_ORDER);
		json_decref(user_val);
		LOGWARNING("User %s:%s", user->username, s);
		dealloc(s);
		s = json_dumps(worker_val, JSON_NO_UTF8 | JSON_PRESERVE_ORDER);
		json_decref(worker_val);
		LOGWARNING("Worker %s:%s", workername, s);
		dealloc(s);
	}
	stratum_broadcast_message(sdata, msg);
	free(msg);

	free(workername);

	reset_bestshares(sdata);
}

static void block_reject(sdata_t *sdata, const char *blockhash)
{
	ckmsg_t *block, *tmp, *found = NULL;
	int height = 0;
	json_t *val;

	mutex_lock(&sdata->block_lock);
	DL_FOREACH_SAFE(sdata->block_solves, block, tmp) {
		val = block->data;
		char *solvehash;

		json_get_string(&solvehash, val, "blockhash");
		if (unlikely(!solvehash)) {
			LOGERR("Failed to find blockhash in block_reject json!");
			continue;
		}
		if (!strcmp(solvehash, blockhash)) {
			dealloc(solvehash);
			found = block;
			DL_DELETE(sdata->block_solves, block);
			break;
		}
		dealloc(solvehash);
	}
	mutex_unlock(&sdata->block_lock);

	if (unlikely(!found)) {
		LOGERR("Failed to find blockhash %s in block_reject!", blockhash);
		return;
	}
	val = found->data;
	json_get_int(&height, val, "height");
	json_decref(val);
	free(found);

	LOGWARNING("Submitted, but rejected block %d", height);
}

/* Some upstream pools (like p2pool) don't update stratum often enough and
 * miners disconnect if they don't receive regular communication so send them
 * a ping at regular intervals */
static void broadcast_ping(sdata_t *sdata)
{
	json_t *json_msg;

	JSON_CPACK(json_msg, "{s:[],s:i,s:s}",
		   "params",
		   "id", 42,
		   "method", "mining.ping");

	stratum_broadcast(sdata, json_msg);
}

static void ckmsgq_stats(ckmsgq_t *ckmsgq, const int size, json_t **val)
{
	int objects, generated;
	int64_t memsize;
	ckmsg_t *msg;

	mutex_lock(ckmsgq->lock);
	DL_COUNT(ckmsgq->msgs, msg, objects);
	generated = ckmsgq->messages;
	mutex_unlock(ckmsgq->lock);

	memsize = (sizeof(ckmsg_t) + size) * objects;
	JSON_CPACK(*val, "{si,si,si}", "count", objects, "memory", memsize, "generated", generated);
}

static char *stratifier_stats(ckpool_t *ckp, sdata_t *sdata)
{
	json_t *val = json_object(), *subval;
	int objects, generated;
	int64_t memsize;
	char *buf;

	ck_rlock(&sdata->workbase_lock);
	objects = HASH_COUNT(sdata->workbases);
	memsize = SAFE_HASH_OVERHEAD(sdata->workbases) + sizeof(workbase_t) * objects;
	generated = sdata->workbases_generated;
	ck_runlock(&sdata->workbase_lock);

	JSON_CPACK(subval, "{si,si,si}", "count", objects, "memory", memsize, "generated", generated);
	json_set_object(val, "workbases", subval);

	ck_rlock(&sdata->instance_lock);
	objects = HASH_COUNT(sdata->user_instances);
	memsize = SAFE_HASH_OVERHEAD(sdata->user_instances) + sizeof(stratum_instance_t) * objects;
	JSON_CPACK(subval, "{si,si}", "count", objects, "memory", memsize);
	json_set_object(val, "users", subval);

	objects = HASH_COUNT(sdata->stratum_instances);
	memsize = SAFE_HASH_OVERHEAD(sdata->stratum_instances);
	generated = sdata->stratum_generated;
	JSON_CPACK(subval, "{si,si,si}", "count", objects, "memory", memsize, "generated", generated);
	json_set_object(val, "clients", subval);

	objects = sdata->stats.disconnected;
	generated = sdata->disconnected_generated;
	memsize = SAFE_HASH_OVERHEAD(sdata->disconnected_sessions);
	memsize += sizeof(session_t) * sdata->stats.disconnected;
	JSON_CPACK(subval, "{si,si,si}", "count", objects, "memory", memsize, "generated", generated);
	json_set_object(val, "disconnected", subval);
	ck_runlock(&sdata->instance_lock);

	mutex_lock(&sdata->share_lock);
	generated = sdata->shares_generated;
	objects = HASH_COUNT(sdata->shares);
	memsize = SAFE_HASH_OVERHEAD(sdata->shares) + sizeof(share_t) * objects;
	mutex_unlock(&sdata->share_lock);

	JSON_CPACK(subval, "{si,si,si}", "count", objects, "memory", memsize, "generated", generated);
	json_set_object(val, "shares", subval);

	ckmsgq_stats(sdata->ssends, sizeof(smsg_t), &subval);
	json_set_object(val, "ssends", subval);
	/* Don't know exactly how big the string is so just count the pointer for now */
	ckmsgq_stats(sdata->srecvs, sizeof(char *), &subval);
	json_set_object(val, "srecvs", subval);
	if (!CKP_STANDALONE(ckp)) {
		ckmsgq_stats(sdata->ckdbq, sizeof(char *), &subval);
		json_set_object(val, "ckdbq", subval);
	}
	ckmsgq_stats(sdata->stxnq, sizeof(json_params_t), &subval);
	json_set_object(val, "stxnq", subval);

	buf = json_dumps(val, JSON_NO_UTF8 | JSON_PRESERVE_ORDER);
	json_decref(val);
	LOGNOTICE("Stratifier stats: %s", buf);
	return buf;
}

/* Send a single client a reconnect request, setting the time we sent the
 * request so we can drop the client lazily if it hasn't reconnected on its
 * own more than one minute later if we call reconnect again */
static void reconnect_client(sdata_t *sdata, stratum_instance_t *client)
{
	json_t *json_msg;

	/* Already requested? */
	if (client->reconnect_request) {
		if (time(NULL) - client->reconnect_request >= 60)
			connector_drop_client(sdata->ckp, client->id);
		return;
	}
	client->reconnect_request = time(NULL);
	JSON_CPACK(json_msg, "{sosss[]}", "id", json_null(), "method", "client.reconnect",
		   "params");
	stratum_add_send(sdata, json_msg, client->id);
}

static void dead_proxy(sdata_t *sdata, const char *buf)
{
	int id = 0, subid = 0;

	sscanf(buf, "deadproxy=%d:%d", &id, &subid);
	dead_proxyid(sdata, id, subid, false);
}

static void reconnect_client_id(sdata_t *sdata, const int64_t client_id)
{
	stratum_instance_t *client;

	client = ref_instance_by_id(sdata, client_id);
	if (!client) {
		LOGINFO("reconnect_client_id failed to find client %"PRId64, client_id);
		return;
	}
	client->reconnect = true;
	reconnect_client(sdata, client);
	dec_instance_ref(sdata, client);
}

/* API commands */

static user_instance_t *get_user(sdata_t *sdata, const char *username);

static json_t *userinfo(const user_instance_t *user)
{
	json_t *val;

	JSON_CPACK(val, "{ss,si,si,sf,sf,sf,sf,sf,sf,si}",
		   "user", user->username, "id", user->id, "workers", user->workers,
	    "bestdiff", user->best_diff, "dsps1", user->dsps1, "dsps5", user->dsps5,
	    "dsps60", user->dsps60, "dsps1440", user->dsps1440, "dsps10080", user->dsps10080,
	    "lastshare", user->last_share.tv_sec);
	return val;
}

static void getuser(sdata_t *sdata, const char *buf, int *sockd)
{
	char *username = NULL;
	user_instance_t *user;
	json_error_t err_val;
	json_t *val = NULL;

	val = json_loads(buf, 0, &err_val);
	if (unlikely(!val)) {
		val = json_encode_errormsg(&err_val);
		goto out;
	}
	if (!json_get_string(&username, val, "user")) {
		val = json_errormsg("Failed to find user key");
		goto out;
	}
	if (!strlen(username)) {
		val = json_errormsg("Zero length user key");
		goto out;
	}
	user = get_user(sdata, username);
	val = userinfo(user);
out:
	free(username);
	send_api_response(val, *sockd);
	_Close(sockd);
}

static void userclients(sdata_t *sdata, const char *buf, int *sockd)
{
	json_t *val = NULL, *client_arr;
	stratum_instance_t *client;
	char *username = NULL;
	user_instance_t *user;
	json_error_t err_val;

	val = json_loads(buf, 0, &err_val);
	if (unlikely(!val)) {
		val = json_encode_errormsg(&err_val);
		goto out;
	}
	if (!json_get_string(&username, val, "user")) {
		val = json_errormsg("Failed to find user key");
		goto out;
	}
	if (!strlen(username)) {
		val = json_errormsg("Zero length user key");
		goto out;
	}
	user = get_user(sdata, username);
	client_arr = json_array();

	ck_rlock(&sdata->instance_lock);
	DL_FOREACH(user->clients, client) {
		json_array_append_new(client_arr, json_integer(client->id));
	}
	ck_runlock(&sdata->instance_lock);

	JSON_CPACK(val, "{ss,so}", "user", username, "clients", client_arr);
out:
	free(username);
	send_api_response(val, *sockd);
	_Close(sockd);
}

static void workerclients(sdata_t *sdata, const char *buf, int *sockd)
{
	char *tmp, *username, *workername = NULL;
	json_t *val = NULL, *client_arr;
	stratum_instance_t *client;
	user_instance_t *user;
	json_error_t err_val;

	val = json_loads(buf, 0, &err_val);
	if (unlikely(!val)) {
		val = json_encode_errormsg(&err_val);
		goto out;
	}
	if (!json_get_string(&workername, val, "worker")) {
		val = json_errormsg("Failed to find worker key");
		goto out;
	}
	if (!strlen(workername)) {
		val = json_errormsg("Zero length worker key");
		goto out;
	}
	tmp = strdupa(workername);
	username = strsep(&tmp, "._");
	user = get_user(sdata, username);
	client_arr = json_array();

	ck_rlock(&sdata->instance_lock);
	DL_FOREACH(user->clients, client) {
		if (strcmp(client->workername, workername))
			continue;
		json_array_append_new(client_arr, json_integer(client->id));
	}
	ck_runlock(&sdata->instance_lock);

	JSON_CPACK(val, "{ss,so}", "worker", workername, "clients", client_arr);
out:
	free(workername);
	send_api_response(val, *sockd);
	_Close(sockd);
}

static worker_instance_t *get_worker(sdata_t *sdata, user_instance_t *user, const char *workername);

static json_t *workerinfo(const user_instance_t *user, const worker_instance_t *worker)
{
	json_t *val;

	JSON_CPACK(val, "{ss,ss,si,sf,sf,sf,sf,si,sf,si,sb}",
		   "user", user->username, "worker", worker->workername, "id", user->id,
	    "dsps1", worker->dsps1, "dsps5", worker->dsps5, "dsps60", worker->dsps60,
	    "dsps1440", worker->dsps1440, "lastshare", worker->last_share.tv_sec,
	    "bestdiff", worker->best_diff, "mindiff", worker->mindiff, "idle", worker->idle);
	return val;
}

static void getworker(sdata_t *sdata, const char *buf, int *sockd)
{
	char *tmp, *username, *workername = NULL;
	worker_instance_t *worker;
	user_instance_t *user;
	json_error_t err_val;
	json_t *val = NULL;

	val = json_loads(buf, 0, &err_val);
	if (unlikely(!val)) {
		val = json_encode_errormsg(&err_val);
		goto out;
	}
	if (!json_get_string(&workername, val, "worker")) {
		val = json_errormsg("Failed to find worker key");
		goto out;
	}
	if (!strlen(workername)) {
		val = json_errormsg("Zero length worker key");
		goto out;
	}
	tmp = strdupa(workername);
	username = strsep(&tmp, "._");
	user = get_user(sdata, username);
	worker = get_worker(sdata, user, workername);
	val = workerinfo(user, worker);
out:
	free(workername);
	send_api_response(val, *sockd);
	_Close(sockd);
}

static void getworkers(sdata_t *sdata, int *sockd)
{
	json_t *val = NULL, *worker_arr;
	worker_instance_t *worker;
	user_instance_t *user;

	worker_arr = json_array();

	ck_rlock(&sdata->instance_lock);
	for (user = sdata->user_instances; user; user = user->hh.next) {
		DL_FOREACH(user->worker_instances, worker) {
			json_array_append_new(worker_arr, workerinfo(user, worker));
		}
	}
	ck_runlock(&sdata->instance_lock);

	JSON_CPACK(val, "{so}", "workers", worker_arr);
	send_api_response(val, *sockd);
	_Close(sockd);
}

static void getusers(sdata_t *sdata, int *sockd)
{
	json_t *val = NULL, *user_array;
	user_instance_t *user;

	user_array = json_array();

	ck_rlock(&sdata->instance_lock);
	for (user = sdata->user_instances; user; user = user->hh.next) {
		json_array_append_new(user_array, userinfo(user));
	}
	ck_runlock(&sdata->instance_lock);

	JSON_CPACK(val, "{so}", "users", user_array);
	send_api_response(val, *sockd);
	_Close(sockd);
}

static json_t *clientinfo(const stratum_instance_t *client)
{
	json_t *val = json_object();

	/* Too many fields for a pack object, do each discretely to keep track */
	json_set_int(val, "id", client->id);
	json_set_string(val, "enonce1", client->enonce1);
	json_set_string(val, "enonce1var", client->enonce1var);
	json_set_int(val, "enonce1_64", client->enonce1_64);
	json_set_double(val, "diff", client->diff);
	json_set_double(val, "dsps1", client->dsps1);
	json_set_double(val, "dsps5", client->dsps5);
	json_set_double(val, "dsps60", client->dsps60);
	json_set_double(val, "dsps1440", client->dsps1440);
	json_set_double(val, "dsps10080", client->dsps10080);
	json_set_int(val, "lastshare", client->last_share.tv_sec);
	json_set_int(val, "starttime", client->start_time);
	json_set_string(val, "address", client->address);
	json_set_bool(val, "subscribed", client->subscribed);
	json_set_bool(val, "authorised", client->authorised);
	json_set_bool(val, "idle", client->idle);
	json_set_string(val, "useragent", client->useragent ? client->useragent : "");
	json_set_string(val, "workername", client->workername ? client->workername : "");
	json_set_int(val, "userid", client->user_id);
	json_set_int(val, "server", client->server);
	json_set_double(val, "bestdiff", client->best_diff);
	json_set_int(val, "proxyid", client->proxyid);
	json_set_int(val, "subproxyid", client->subproxyid);
	return val;
}

static void getclient(sdata_t *sdata, const char *buf, int *sockd)
{
	stratum_instance_t *client;
	json_error_t err_val;
	json_t *val = NULL;
	int64_t client_id;

	val = json_loads(buf, 0, &err_val);
	if (unlikely(!val)) {
		val = json_encode_errormsg(&err_val);
		goto out;
	}
	if (!json_get_int64(&client_id, val, "id")) {
		val = json_errormsg("Failed to find id key");
		goto out;
	}
	client = ref_instance_by_id(sdata, client_id);
	if (!client) {
		val = json_errormsg("Failed to find client %"PRId64, client_id);
		goto out;
	}
	val = clientinfo(client);

	dec_instance_ref(sdata, client);
out:
	send_api_response(val, *sockd);
	_Close(sockd);
}

static void getclients(sdata_t *sdata, int *sockd)
{
	json_t *val = NULL, *client_arr;
	stratum_instance_t *client;

	client_arr = json_array();

	ck_rlock(&sdata->instance_lock);
	for (client = sdata->stratum_instances; client; client = client->hh.next) {
		json_array_append_new(client_arr, clientinfo(client));
	}
	ck_runlock(&sdata->instance_lock);

	JSON_CPACK(val, "{so}", "clients", client_arr);
	send_api_response(val, *sockd);
	_Close(sockd);
}

static void user_clientinfo(sdata_t *sdata, const char *buf, int *sockd)
{
	json_t *val = NULL, *client_arr;
	stratum_instance_t *client;
	char *username = NULL;
	user_instance_t *user;
	json_error_t err_val;

	val = json_loads(buf, 0, &err_val);
	if (unlikely(!val)) {
		val = json_encode_errormsg(&err_val);
		goto out;
	}
	if (!json_get_string(&username, val, "user")) {
		val = json_errormsg("Failed to find user key");
		goto out;
	}
	if (!strlen(username)) {
		val = json_errormsg("Zero length user key");
		goto out;
	}
	user = get_user(sdata, username);
	client_arr = json_array();

	ck_rlock(&sdata->instance_lock);
	DL_FOREACH(user->clients, client) {
		json_array_append_new(client_arr, clientinfo(client));
	}
	ck_runlock(&sdata->instance_lock);

	JSON_CPACK(val, "{ss,so}", "user", username, "clients", client_arr);
out:
	free(username);
	send_api_response(val, *sockd);
	_Close(sockd);
}

static void worker_clientinfo(sdata_t *sdata, const char *buf, int *sockd)
{
	char *tmp, *username, *workername = NULL;
	json_t *val = NULL, *client_arr;
	stratum_instance_t *client;
	user_instance_t *user;
	json_error_t err_val;

	val = json_loads(buf, 0, &err_val);
	if (unlikely(!val)) {
		val = json_encode_errormsg(&err_val);
		goto out;
	}
	if (!json_get_string(&workername, val, "worker")) {
		val = json_errormsg("Failed to find worker key");
		goto out;
	}
	if (!strlen(workername)) {
		val = json_errormsg("Zero length worker key");
		goto out;
	}
	tmp = strdupa(workername);
	username = strsep(&tmp, "._");
	user = get_user(sdata, username);
	client_arr = json_array();

	ck_rlock(&sdata->instance_lock);
	DL_FOREACH(user->clients, client) {
		if (strcmp(client->workername, workername))
			continue;
		json_array_append_new(client_arr, clientinfo(client));
	}
	ck_runlock(&sdata->instance_lock);

	JSON_CPACK(val, "{ss,so}", "worker", workername, "clients", client_arr);
out:
	free(workername);
	send_api_response(val, *sockd);
	_Close(sockd);
}

/* Return the user masked priority value of the proxy */
static int proxy_prio(const proxy_t *proxy)
{
	int prio = proxy->priority & 0x00000000ffffffff;

	return prio;
}

static json_t *json_proxyinfo(const proxy_t *proxy)
{
	const proxy_t *parent = proxy->parent;
	json_t *val;

	JSON_CPACK(val, "{si,si,si,sf,ss,ss,ss,ss,si,si,si,si,sb,sb,sI,sI,sI,sI,si,si,sb,sb,si}",
	    "id", proxy->id, "subid", proxy->subid, "priority", proxy_prio(parent),
	    "diff", proxy->diff, "url", proxy->url, "auth", proxy->auth, "pass", proxy->pass,
	    "enonce1", proxy->enonce1, "enonce1constlen", proxy->enonce1constlen,
	    "enonce1varlen", proxy->enonce1varlen, "nonce2len", proxy->nonce2len,
	    "enonce2varlen", proxy->enonce2varlen, "subscribed", proxy->subscribed,
	    "notified", proxy->notified, "clients", proxy->clients, "maxclients", proxy->max_clients,
	    "bound_clients", proxy->bound_clients, "combined_clients", parent->combined_clients,
	    "headroom", proxy->headroom, "subproxy_count", parent->subproxy_count,
	    "dead", proxy->dead, "global", proxy->global, "userid", proxy->userid);
	return val;
}

static void getproxy(sdata_t *sdata, const char *buf, int *sockd)
{
	json_error_t err_val;
	json_t *val = NULL;
	int id, subid = 0;
	proxy_t *proxy;

	val = json_loads(buf, 0, &err_val);
	if (unlikely(!val)) {
		val = json_encode_errormsg(&err_val);
		goto out;
	}
	if (!json_get_int(&id, val, "id")) {
		val = json_errormsg("Failed to find id key");
		goto out;
	}
	json_get_int(&subid, val, "subid");
	if (!subid)
		proxy = existing_proxy(sdata, id);
	else
		proxy = existing_subproxy(sdata, id, subid);
	if (!proxy) {
		val = json_errormsg("Failed to find proxy %d:%d", id, subid);
		goto out;
	}
	val = json_proxyinfo(proxy);
out:
	send_api_response(val, *sockd);
	_Close(sockd);
}

static void proxyinfo(sdata_t *sdata, const char *buf, int *sockd)
{
	json_t *val = NULL, *arr_val = json_array();
	proxy_t *proxy, *subproxy;
	bool all = true;
	int userid = 0;

	if (buf) {
		/* See if there's a userid specified */
		val = json_loads(buf, 0, NULL);
		if (json_get_int(&userid, val, "userid"))
			all = false;
	}

	mutex_lock(&sdata->proxy_lock);
	for (proxy = sdata->proxies; proxy; proxy = proxy->hh.next) {
		if (!all && proxy->userid != userid)
			continue;
		for (subproxy = proxy->subproxies; subproxy; subproxy = subproxy->sh.next)
			json_array_append_new(arr_val, json_proxyinfo(subproxy));
	}
	mutex_unlock(&sdata->proxy_lock);

	JSON_CPACK(val, "{so}", "proxies", arr_val);
	send_api_response(val, *sockd);
	_Close(sockd);
}

static void setproxy(sdata_t *sdata, const char *buf, int *sockd)
{
	json_error_t err_val;
	json_t *val = NULL;
	int id, priority;
	proxy_t *proxy;

	val = json_loads(buf, 0, &err_val);
	if (unlikely(!val)) {
		val = json_encode_errormsg(&err_val);
		goto out;
	}
	if (!json_get_int(&id, val, "id")) {
		val = json_errormsg("Failed to find id key");
		goto out;
	}
	if (!json_get_int(&priority, val, "priority")) {
		val = json_errormsg("Failed to find priority key");
		goto out;
	}
	proxy = existing_proxy(sdata, id);
	if (!proxy) {
		val = json_errormsg("Failed to find proxy %d", id);
		goto out;
	}
	if (priority != proxy_prio(proxy))
		set_proxy_prio(sdata, proxy, priority);
	val = json_proxyinfo(proxy);
out:
	send_api_response(val, *sockd);
	_Close(sockd);
}

static void get_poolstats(sdata_t *sdata, int *sockd)
{
	pool_stats_t *stats = &sdata->stats;
	json_t *val;

	mutex_lock(&sdata->stats_lock);
	JSON_CPACK(val, "{si,si,si,si,si,sI,sf,sf,sf,sf,sI,sI,sf,sf,sf,sf,sf,sf,sf}",
		   "start", stats->start_time.tv_sec, "update", stats->last_update.tv_sec,
	    "workers", stats->workers, "users", stats->users, "disconnected", stats->disconnected,
	    "shares", stats->accounted_shares, "sps1", stats->sps1, "sps5", stats->sps5,
	    "sps15", stats->sps15, "sps60", stats->sps60, "accepted", stats->accounted_diff_shares,
	    "rejected", stats->accounted_rejects, "dsps1", stats->dsps1, "dsps5", stats->dsps5,
	    "dsps15", stats->dsps15, "dsps60", stats->dsps60, "dsps360", stats->dsps360,
	    "dsps1440", stats->dsps1440, "dsps10080", stats->dsps10080);
	mutex_unlock(&sdata->stats_lock);

	send_api_response(val, *sockd);
	_Close(sockd);
}

static int stratum_loop(ckpool_t *ckp, proc_instance_t *pi)
{
	sdata_t *sdata = ckp->data;
	unix_msg_t *umsg = NULL;
	int ret = 0;
	char *buf;

retry:
	if (umsg) {
		free(umsg->buf);
		dealloc(umsg);
	}

	do {
		time_t end_t;

		end_t = time(NULL);
		if (end_t - sdata->update_time >= ckp->update_interval) {
			sdata->update_time = end_t;
			if (!ckp->proxy) {
				LOGDEBUG("%ds elapsed in strat_loop, updating gbt base",
					 ckp->update_interval);
				update_base(ckp, GEN_NORMAL);
			} else if (!ckp->passthrough) {
				LOGDEBUG("%ds elapsed in strat_loop, pinging miners",
					 ckp->update_interval);
				broadcast_ping(sdata);
			}
		}

		umsg = get_unix_msg(pi);
		if (unlikely(!umsg &&!ping_main(ckp))) {
			LOGEMERG("Stratifier failed to ping main process, exiting");
			ret = 1;
			goto out;
		}
	} while (!umsg);

	buf = umsg->buf;
	if (likely(buf[0] == '{')) {
		/* The bulk of the messages will be received json from the
		 * connector so look for this first. The srecv_process frees
		 * the buf heap ram */
		Close(umsg->sockd);
		ckmsgq_add(sdata->srecvs, umsg->buf);
		umsg->buf = NULL;
		goto retry;
	}
	if (cmdmatch(buf, "ping")) {
		LOGDEBUG("Stratifier received ping request");
		send_unix_msg(umsg->sockd, "pong");
		Close(umsg->sockd);
		goto retry;
	}
	if (cmdmatch(buf, "stats")) {
		char *msg;

		LOGDEBUG("Stratifier received stats request");
		msg = stratifier_stats(ckp, sdata);
		send_unix_msg(umsg->sockd, msg);
		Close(umsg->sockd);
		goto retry;
	}
	/* Parse API commands here to return a message to sockd */
	if (cmdmatch(buf, "clients")) {
		getclients(sdata, &umsg->sockd);
		goto retry;
	}
	if (cmdmatch(buf, "workers")) {
		getworkers(sdata, &umsg->sockd);
		goto retry;
	}
	if (cmdmatch(buf, "users")) {
		getusers(sdata, &umsg->sockd);
		goto retry;
	}
	if (cmdmatch(buf, "getclient")) {
		getclient(sdata, buf + 10, &umsg->sockd);
		goto retry;
	}
	if (cmdmatch(buf, "getuser")) {
		getuser(sdata, buf + 8, &umsg->sockd);
		goto retry;
	}
	if (cmdmatch(buf, "getworker")) {
		getworker(sdata, buf + 10, &umsg->sockd);
		goto retry;
	}
	if (cmdmatch(buf, "userclients")) {
		userclients(sdata, buf + 12, &umsg->sockd);
		goto retry;
	}
	if (cmdmatch(buf, "workerclients")) {
		workerclients(sdata, buf + 14, &umsg->sockd);
		goto retry;
	}
	if (cmdmatch(buf, "getproxy")) {
		getproxy(sdata, buf + 9, &umsg->sockd);
		goto retry;
	}
	if (cmdmatch(buf, "setproxy")) {
		setproxy(sdata, buf + 9, &umsg->sockd);
		goto retry;
	}
	if (cmdmatch(buf, "poolstats")) {
		get_poolstats(sdata, &umsg->sockd);
		goto retry;
	}
	if (cmdmatch(buf, "proxyinfo")) {
		proxyinfo(sdata, buf + 10, &umsg->sockd);
		goto retry;
	}
	if (cmdmatch(buf, "ucinfo")) {
		user_clientinfo(sdata, buf + 7, &umsg->sockd);
		goto retry;
	}
	if (cmdmatch(buf, "wcinfo")) {
		worker_clientinfo(sdata, buf + 7, &umsg->sockd);
		goto retry;
	}

	Close(umsg->sockd);
	LOGDEBUG("Stratifier received request: %s", buf);
	if (cmdmatch(buf, "shutdown")) {
		ret = 0;
		goto out;
	} else if (cmdmatch(buf, "update")) {
		update_base(ckp, GEN_PRIORITY);
	} else if (cmdmatch(buf, "subscribe")) {
		/* Proxifier has a new subscription */
		update_subscribe(ckp, buf);
	} else if (cmdmatch(buf, "notify")) {
		/* Proxifier has a new notify ready */
		update_notify(ckp, buf);
	} else if (cmdmatch(buf, "diff")) {
		update_diff(ckp, buf);
	} else if (cmdmatch(buf, "dropclient")) {
		int64_t client_id;

		ret = sscanf(buf, "dropclient=%"PRId64, &client_id);
		if (ret < 0)
			LOGDEBUG("Stratifier failed to parse dropclient command: %s", buf);
		else
			drop_client(ckp, sdata, client_id);
	} else if (cmdmatch(buf, "reconnclient")) {
		int64_t client_id;

		ret = sscanf(buf, "reconnclient=%"PRId64, &client_id);
		if (ret < 0)
			LOGWARNING("Stratifier failed to parse reconnclient command: %s", buf);
		else
			reconnect_client_id(sdata, client_id);
	} else if (cmdmatch(buf, "dropall")) {
		drop_allclients(ckp);
	} else if (cmdmatch(buf, "block")) {
		block_solve(ckp, buf + 6);
	} else if (cmdmatch(buf, "noblock")) {
		block_reject(sdata, buf + 8);
	} else if (cmdmatch(buf, "reconnect")) {
		request_reconnect(sdata, buf);
	} else if (cmdmatch(buf, "deadproxy")) {
		dead_proxy(sdata, buf);
	} else if (cmdmatch(buf, "loglevel")) {
		sscanf(buf, "loglevel=%d", &ckp->loglevel);
	} else
		LOGWARNING("Unhandled stratifier message: %s", buf);
	goto retry;

out:
	return ret;
}

static void *blockupdate(void *arg)
{
	ckpool_t *ckp = (ckpool_t *)arg;
	sdata_t *sdata = ckp->data;
	char *buf = NULL;
	char request[8];

	pthread_detach(pthread_self());
	rename_proc("blockupdate");
	buf = send_recv_proc(ckp->generator, "getbest");
	if (!cmdmatch(buf, "failed"))
		sprintf(request, "getbest");
	else
		sprintf(request, "getlast");

	while (42) {
		dealloc(buf);
		buf = send_recv_generator(ckp, request, GEN_LAX);
		if (buf && cmdmatch(buf, "notify"))
			cksleep_ms(5000);
		else if (buf && strcmp(buf, sdata->lastswaphash) && !cmdmatch(buf, "failed"))
			update_base(ckp, GEN_PRIORITY);
		else
			cksleep_ms(ckp->blockpoll);
	}
	return NULL;
}

/* Enter holding workbase_lock and client a ref count. */
static void __fill_enonce1data(const workbase_t *wb, stratum_instance_t *client)
{
	if (wb->enonce1constlen)
		memcpy(client->enonce1bin, wb->enonce1constbin, wb->enonce1constlen);
	if (wb->enonce1varlen) {
		memcpy(client->enonce1bin + wb->enonce1constlen, &client->enonce1_64, wb->enonce1varlen);
		__bin2hex(client->enonce1var, &client->enonce1_64, wb->enonce1varlen);
	}
	__bin2hex(client->enonce1, client->enonce1bin, wb->enonce1constlen + wb->enonce1varlen);
}

/* Create a new enonce1 from the 64 bit enonce1_64 value, using only the number
 * of bytes we have to work with when we are proxying with a split nonce2.
 * When the proxy space is less than 32 bits to work with, we look for an
 * unused enonce1 value and reject clients instead if there is no space left.
 * Needs to be entered with client holding a ref count. */
static bool new_enonce1(ckpool_t *ckp, sdata_t *ckp_sdata, sdata_t *sdata, stratum_instance_t *client)
{
	proxy_t *proxy = NULL;
	uint64_t enonce1;

	if (ckp->proxy) {
		if (!ckp_sdata->proxy)
			return false;

		mutex_lock(&ckp_sdata->proxy_lock);
		proxy = sdata->subproxy;
		client->proxyid = proxy->id;
		client->subproxyid = proxy->subid;
		mutex_unlock(&ckp_sdata->proxy_lock);

		if (proxy->clients >= proxy->max_clients) {
			LOGWARNING("Proxy reached max clients %"PRId64, proxy->max_clients);
			return false;
		}
	}

	/* instance_lock protects enonce1_64. Incrementing a little endian 64bit
	 * number ensures that no matter how many of the bits we take from the
	 * left depending on nonce2 length, we'll always get a changing value
	 * for every next client.*/
	ck_wlock(&ckp_sdata->instance_lock);
	enonce1 = le64toh(ckp_sdata->enonce1_64);
	enonce1++;
	client->enonce1_64 = ckp_sdata->enonce1_64 = htole64(enonce1);
	if (proxy) {
		client->proxy = proxy;
		proxy->clients++;
		proxy->bound_clients++;
		proxy->parent->combined_clients++;
	}
	ck_wunlock(&ckp_sdata->instance_lock);

	ck_rlock(&sdata->workbase_lock);
	__fill_enonce1data(sdata->current_workbase, client);
	ck_runlock(&sdata->workbase_lock);

	return true;
}

static void stratum_send_message(sdata_t *sdata, const stratum_instance_t *client, const char *msg);

/* Need to hold sdata->proxy_lock */
static proxy_t *__best_subproxy(proxy_t *proxy)
{
	proxy_t *subproxy, *best = NULL, *tmp;
	int64_t max_headroom;

	proxy->headroom = max_headroom = 0;
	HASH_ITER(sh, proxy->subproxies, subproxy, tmp) {
		int64_t subproxy_headroom;

		if (subproxy->dead)
			continue;
		if (!subproxy->sdata->current_workbase)
			continue;
		subproxy_headroom = subproxy->max_clients - subproxy->clients;

		proxy->headroom += subproxy_headroom;
		if (subproxy_headroom > max_headroom) {
			best = subproxy;
			max_headroom = subproxy_headroom;
		}
		if (best)
			break;
	}
	return best;
}

/* Choose the stratifier data for a new client. Use the main ckp_sdata except
 * in proxy mode where we find a subproxy based on the current proxy with room
 * for more clients. Signal the generator to recruit more subproxies if we are
 * running out of room. */
static sdata_t *select_sdata(const ckpool_t *ckp, sdata_t *ckp_sdata, const int userid)
{
	proxy_t *current, *proxy, *tmp, *best = NULL;

	if (!ckp->proxy || ckp->passthrough)
		return ckp_sdata;
	current = ckp_sdata->proxy;
	if (!current) {
		LOGWARNING("No proxy available yet to generate subscribes");
		return NULL;
	}

	/* Proxies are ordered by priority so first available will be the best
	 * priority */
	mutex_lock(&ckp_sdata->proxy_lock);
	HASH_ITER(hh, ckp_sdata->proxies, proxy, tmp) {
		if (proxy->userid < userid)
			continue;
		if (proxy->userid > userid)
			break;
		best = __best_subproxy(proxy);
		if (best)
			break;
	}
	mutex_unlock(&ckp_sdata->proxy_lock);

	if (!best) {
		if (!userid)
			LOGWARNING("Temporarily insufficient subproxies to accept more clients");
		return NULL;
	}
	if (!userid) {
		if (best->id != current->id || current_headroom(ckp_sdata, &proxy) < 2)
			generator_recruit(ckp, current->id, 1);
	} else {
		if (proxy_headroom(ckp_sdata, userid) < 2)
			generator_recruit(ckp, best->id, 1);
	}
	return best->sdata;
}

static int int_from_sessionid(const char *sessionid)
{
	int ret = 0, slen;

	if (!sessionid)
		goto out;
	slen = strlen(sessionid) / 2;
	if (slen < 1 || slen > 4)
		goto out;

	if (!validhex(sessionid))
		goto out;

	sscanf(sessionid, "%x", &ret);
out:
	return ret;
}

static int userid_from_sessionid(sdata_t *sdata, const int session_id)
{
	session_t *session;
	int ret = -1;

	ck_wlock(&sdata->instance_lock);
	HASH_FIND_INT(sdata->disconnected_sessions, &session_id, session);
	if (!session)
		goto out_unlock;
	HASH_DEL(sdata->disconnected_sessions, session);
	sdata->stats.disconnected--;
	ret = session->userid;
	dealloc(session);
out_unlock:
	ck_wunlock(&sdata->instance_lock);

	if (ret != -1)
		LOGINFO("Found old session id %d for userid %d", session_id, ret);
	return ret;
}

static int userid_from_sessionip(sdata_t *sdata, const char *address)
{
	session_t *session, *tmp;
	int ret = -1;

	ck_wlock(&sdata->instance_lock);
	HASH_ITER(hh, sdata->disconnected_sessions, session, tmp) {
		if (!strcmp(session->address, address)) {
			ret = session->userid;
			break;
		}
	}
	if (ret == -1)
		goto out_unlock;
	HASH_DEL(sdata->disconnected_sessions, session);
	sdata->stats.disconnected--;
	dealloc(session);
out_unlock:
	ck_wunlock(&sdata->instance_lock);

	if (ret != -1)
		LOGINFO("Found old session address %s for userid %d", address, ret);
	return ret;
}

/* passthrough subclients have client_ids in the high bits */
static inline bool passthrough_subclient(const int64_t client_id)
{
	return (client_id > 0xffffffffll);
}

/* Extranonce1 must be set here. Needs to be entered with client holding a ref
 * count. */
static json_t *parse_subscribe(stratum_instance_t *client, const int64_t client_id, const json_t *params_val)
{
	ckpool_t *ckp = client->ckp;
	sdata_t *sdata, *ckp_sdata = ckp->data;
	int session_id = 0, userid = -1;
	bool old_match = false;
	char sessionid[12];
	int arr_size;
	json_t *ret;
	int n2len;

	if (unlikely(!json_is_array(params_val))) {
		stratum_send_message(ckp_sdata, client, "Invalid json: params not an array");
		return json_string("params not an array");
	}

	sdata = select_sdata(ckp, ckp_sdata, 0);
	if (unlikely(!sdata || !sdata->current_workbase)) {
		LOGWARNING("Failed to provide subscription due to no %s", sdata ? "current workbase" : "sdata");
		stratum_send_message(ckp_sdata, client, "Pool Initialising");
		return json_string("Initialising");
	}

	arr_size = json_array_size(params_val);
	/* NOTE useragent is NULL prior to this so should not be used in code
	 * till after this point */
	if (arr_size > 0) {
		const char *buf;

		buf = json_string_value(json_array_get(params_val, 0));
		if (buf && strlen(buf))
			client->useragent = strdup(buf);
		else
			client->useragent = ckzalloc(1); // Set to ""
		if (arr_size > 1) {
			/* This would be the session id for reconnect, it will
			 * not work for clients on a proxied connection. */
			buf = json_string_value(json_array_get(params_val, 1));
			session_id = int_from_sessionid(buf);
			LOGDEBUG("Found old session id %d", session_id);
		}
		if (!ckp->proxy && session_id && !passthrough_subclient(client_id)) {
			if ((client->enonce1_64 = disconnected_sessionid_exists(sdata, session_id, client_id))) {
				sprintf(client->enonce1, "%016lx", client->enonce1_64);
				old_match = true;

				ck_rlock(&ckp_sdata->workbase_lock);
				__fill_enonce1data(sdata->current_workbase, client);
				ck_runlock(&ckp_sdata->workbase_lock);
			}
		}
	} else
		client->useragent = ckzalloc(1);

	if (ckp->proxy) {
		/* Use the session_id to tell us which user this was.
			* If it's not available, see if there's an IP address
			* which matches a recently disconnected session. */
		if (session_id)
			userid = userid_from_sessionid(ckp_sdata, session_id);
		if (userid == -1)
			userid = userid_from_sessionip(ckp_sdata, client->address);
		if (userid != -1) {
			sdata_t *user_sdata = select_sdata(ckp, ckp_sdata, userid);

			if (user_sdata)
				sdata = user_sdata;
		}
	}

	client->sdata = sdata;
	if (ckp->proxy) {
		LOGINFO("Current %d, selecting proxy %d:%d for client %"PRId64, ckp_sdata->proxy->id,
			sdata->subproxy->id, sdata->subproxy->subid, client->id);
	}

	if (!old_match) {
		/* Create a new extranonce1 based on a uint64_t pointer */
		if (!new_enonce1(ckp, ckp_sdata, sdata, client)) {
			stratum_send_message(sdata, client, "Pool full of clients");
			client->reject = 2;
			return json_string("proxy full");
		}
		LOGINFO("Set new subscription %"PRId64" to new enonce1 %lx string %s", client->id,
			client->enonce1_64, client->enonce1);
	} else {
		LOGINFO("Set new subscription %"PRId64" to old matched enonce1 %lx string %s",
			client->id, client->enonce1_64, client->enonce1);
	}

	/* Workbases will exist if sdata->current_workbase is not NULL */
	ck_rlock(&sdata->workbase_lock);
	n2len = sdata->workbases->enonce2varlen;
	sprintf(sessionid, "%08x", client->session_id);
	JSON_CPACK(ret, "[[[s,s]],s,i]", "mining.notify", sessionid, client->enonce1,
			n2len);
	ck_runlock(&sdata->workbase_lock);

	client->subscribed = true;

	return ret;
}

static bool test_address(ckpool_t *ckp, const char *address)
{
	bool ret = false;
	char *buf, *msg;

	ASPRINTF(&msg, "checkaddr:%s", address);
	/* Must wait for a response here */
	buf = __send_recv_generator(ckp, msg, GEN_LAX);
	dealloc(msg);
	if (!buf)
		return ret;
	ret = cmdmatch(buf, "true");
	dealloc(buf);
	return ret;
}

static double dsps_from_key(json_t *val, const char *key)
{
	char *string, *endptr;
	double ret = 0;

	json_get_string(&string, val, key);
	if (!string)
		return ret;
	ret = strtod(string, &endptr) / nonces;
	if (endptr) {
		switch (endptr[0]) {
			case 'E':
				ret *= (double)1000;
			case 'P':
				ret *= (double)1000;
			case 'T':
				ret *= (double)1000;
			case 'G':
				ret *= (double)1000;
			case 'M':
				ret *= (double)1000;
			case 'K':
				ret *= (double)1000;
			default:
				break;
		}
	}
	free(string);
	return ret;
}

/* Sanity check to prevent clock adjustments backwards from screwing up stats */
static double sane_tdiff(tv_t *end, tv_t *start)
{
	double tdiff = tvdiff(end, start);

	if (unlikely(tdiff < 0.001))
		tdiff = 0.001;
	return tdiff;
}

static void decay_client(stratum_instance_t *client, double diff, tv_t *now_t)
{
	double tdiff = sane_tdiff(now_t, &client->last_decay);

	decay_time(&client->dsps1, diff, tdiff, MIN1);
	decay_time(&client->dsps5, diff, tdiff, MIN5);
	decay_time(&client->dsps60, diff, tdiff, HOUR);
	decay_time(&client->dsps1440, diff, tdiff, DAY);
	decay_time(&client->dsps10080, diff, tdiff, WEEK);
	copy_tv(&client->last_decay, now_t);
}

static void decay_worker(worker_instance_t *worker, double diff, tv_t *now_t)
{
	double tdiff = sane_tdiff(now_t, &worker->last_decay);

	decay_time(&worker->dsps1, diff, tdiff, MIN1);
	decay_time(&worker->dsps5, diff, tdiff, MIN5);
	decay_time(&worker->dsps60, diff, tdiff, HOUR);
	decay_time(&worker->dsps1440, diff, tdiff, DAY);
	decay_time(&worker->dsps10080, diff, tdiff, WEEK);
	copy_tv(&worker->last_decay, now_t);
}

static void decay_user(user_instance_t *user, double diff, tv_t *now_t)
{
	double tdiff = sane_tdiff(now_t, &user->last_decay);

	decay_time(&user->dsps1, diff, tdiff, MIN1);
	decay_time(&user->dsps5, diff, tdiff, MIN5);
	decay_time(&user->dsps60, diff, tdiff, HOUR);
	decay_time(&user->dsps1440, diff, tdiff, DAY);
	decay_time(&user->dsps10080, diff, tdiff, WEEK);
	copy_tv(&user->last_decay, now_t);
}

/* Enter holding a reference count */
static void read_userstats(ckpool_t *ckp, user_instance_t *user)
{
	int tvsec_diff = 0, ret;
	char s[512];
	json_t *val;
	FILE *fp;
	tv_t now;

	snprintf(s, 511, "%s/users/%s", ckp->logdir, user->username);
	fp = fopen(s, "re");
	if (!fp) {
		LOGINFO("User %s does not have a logfile to read", user->username);
		return;
	}
	memset(s, 0, 512);
	ret = fread(s, 1, 511, fp);
	fclose(fp);
	if (ret < 1) {
		LOGINFO("Failed to read user %s logfile", user->username);
		return;
	}
	val = json_loads(s, 0, NULL);
	if (!val) {
		LOGINFO("Failed to json decode user %s logfile: %s", user->username, s);
		return;
	}

	tv_time(&now);
	copy_tv(&user->last_share, &now);
	copy_tv(&user->last_decay, &now);
	user->dsps1 = dsps_from_key(val, "hashrate1m");
	user->dsps5 = dsps_from_key(val, "hashrate5m");
	user->dsps60 = dsps_from_key(val, "hashrate1hr");
	user->dsps1440 = dsps_from_key(val, "hashrate1d");
	user->dsps10080 = dsps_from_key(val, "hashrate7d");
	json_get_int64(&user->last_update.tv_sec, val, "lastupdate");
	json_get_int64(&user->shares, val, "shares");
	json_get_double(&user->best_diff, val, "bestshare");
	LOGINFO("Successfully read user %s stats %f %f %f %f %f %f", user->username,
		user->dsps1, user->dsps5, user->dsps60, user->dsps1440,
		user->dsps10080, user->best_diff);
	json_decref(val);
	if (user->last_update.tv_sec)
		tvsec_diff = now.tv_sec - user->last_update.tv_sec - 60;
	if (tvsec_diff > 60) {
		LOGINFO("Old user stats indicate not logged for %d seconds, decaying stats",
			tvsec_diff);
		decay_user(user, 0, &now);
	}
}

/* Enter holding a reference count */
static void read_workerstats(ckpool_t *ckp, worker_instance_t *worker)
{
	int tvsec_diff = 0, ret;
	char s[512];
	json_t *val;
	FILE *fp;
	tv_t now;

	snprintf(s, 511, "%s/workers/%s", ckp->logdir, worker->workername);
	fp = fopen(s, "re");
	if (!fp) {
		LOGINFO("Worker %s does not have a logfile to read", worker->workername);
		return;
	}
	memset(s, 0, 512);
	ret = fread(s, 1, 511, fp);
	fclose(fp);
	if (ret < 1) {
		LOGINFO("Failed to read worker %s logfile", worker->workername);
		return;
	}
	val = json_loads(s, 0, NULL);
	if (!val) {
		LOGINFO("Failed to json decode worker %s logfile: %s", worker->workername, s);
		return;
	}

	tv_time(&now);
	copy_tv(&worker->last_share, &now);
	copy_tv(&worker->last_decay, &now);
	worker->dsps1 = dsps_from_key(val, "hashrate1m");
	worker->dsps5 = dsps_from_key(val, "hashrate5m");
	worker->dsps60 = dsps_from_key(val, "hashrate1hr");
	worker->dsps1440 = dsps_from_key(val, "hashrate1d");
	worker->dsps10080 = dsps_from_key(val, "hashrate7d");
	json_get_double(&worker->best_diff, val, "bestshare");
	json_get_int64(&worker->last_update.tv_sec, val, "lastupdate");
	json_get_int64(&worker->shares, val, "shares");
	LOGINFO("Successfully read worker %s stats %f %f %f %f %f", worker->workername,
		worker->dsps1, worker->dsps5, worker->dsps60, worker->dsps1440, worker->best_diff);
	json_decref(val);
	if (worker->last_update.tv_sec)
		tvsec_diff = now.tv_sec - worker->last_update.tv_sec - 60;
	if (tvsec_diff > 60) {
		LOGINFO("Old worker stats indicate not logged for %d seconds, decaying stats",
			tvsec_diff);
		decay_worker(worker, 0, &now);
	}
}

#define DEFAULT_AUTH_BACKOFF	(3)  /* Set initial backoff to 3 seconds */

static user_instance_t *__create_user(sdata_t *sdata, const char *username)
{
	user_instance_t *user = ckzalloc(sizeof(user_instance_t));

	user->auth_backoff = DEFAULT_AUTH_BACKOFF;
	strcpy(user->username, username);
	user->id = ++sdata->user_instance_id;
	HASH_ADD_STR(sdata->user_instances, username, user);
	return user;
}

/* Find user by username or create one if it doesn't already exist */
static user_instance_t *get_user(sdata_t *sdata, const char *username)
{
	user_instance_t *user;

	ck_wlock(&sdata->instance_lock);
	HASH_FIND_STR(sdata->user_instances, username, user);
	if (unlikely(!user))
		user = __create_user(sdata, username);
	ck_wunlock(&sdata->instance_lock);

	return user;
}

static worker_instance_t *__create_worker(user_instance_t *user, const char *workername)
{
	worker_instance_t *worker = ckzalloc(sizeof(worker_instance_t));

	worker->workername = strdup(workername);
	worker->user_instance = user;
	DL_APPEND(user->worker_instances, worker);
	worker->start_time = time(NULL);
	return worker;
}

static worker_instance_t *__get_worker(user_instance_t *user, const char *workername)
{
	worker_instance_t *worker = NULL, *tmp;

	DL_FOREACH(user->worker_instances, tmp) {
		if (!safecmp(workername, tmp->workername)) {
			worker = tmp;
			break;
		}
	}
	return worker;
}

/* Find worker amongst a user's workers by workername or create one if it
 * doesn't yet exist. */
static worker_instance_t *get_worker(sdata_t *sdata, user_instance_t *user, const char *workername)
{
	worker_instance_t *worker;

	ck_wlock(&sdata->instance_lock);
	worker = __get_worker(user, workername);
	if (!worker)
		worker = __create_worker(user, workername);
	ck_wunlock(&sdata->instance_lock);

	return worker;
}

/* This simply strips off the first part of the workername and matches it to a
 * user or creates a new one. Needs to be entered with client holding a ref
 * count. */
static user_instance_t *generate_user(ckpool_t *ckp, stratum_instance_t *client,
				      const char *workername)
{
	char *base_username = strdupa(workername), *username;
	bool new_user = false, new_worker = false;
	sdata_t *sdata = ckp->data;
	user_instance_t *user;
	int len;

	username = strsep(&base_username, "._");
	if (!username || !strlen(username))
		username = base_username;
	len = strlen(username);
	if (unlikely(len > 127))
		username[127] = '\0';

	ck_wlock(&sdata->instance_lock);
	HASH_FIND_STR(sdata->user_instances, username, user);
	if (!user) {
		/* New user instance. Secondary user id will be NULL */
		user = __create_user(sdata, username);
		new_user = true;
	}
	client->user_instance = user;
	client->worker_instance = __get_worker(user, workername);
	/* Create one worker instance for combined data from workers of the
	 * same name */
	if (!client->worker_instance) {
		client->worker_instance = __create_worker(user, workername);
		new_worker = true;
	}
	DL_APPEND(user->clients, client);
	__inc_worker(sdata,user);
	ck_wunlock(&sdata->instance_lock);

	if (CKP_STANDALONE(ckp) && new_user)
		read_userstats(ckp, user);
	if (CKP_STANDALONE(ckp) && new_worker)
		read_workerstats(ckp, client->worker_instance);

	if (new_user && !ckp->proxy) {
		/* Is this a btc address based username? */
		if (len > 26 && len < 35)
			user->btcaddress = test_address(ckp, username);
		LOGNOTICE("Added new user %s%s", username, user->btcaddress ?
			  " as address based registration" : "");
	}

	return user;
}

static void set_worker_mindiff(ckpool_t *ckp, const char *workername, int mindiff);

static void parse_worker_diffs(ckpool_t *ckp, json_t *worker_array)
{
	json_t *worker_entry;
	char *workername;
	size_t index;
	int mindiff;

	json_array_foreach(worker_array, index, worker_entry) {
		json_get_string(&workername, worker_entry, "workername");
		json_get_int(&mindiff, worker_entry, "difficultydefault");
		set_worker_mindiff(ckp, workername, mindiff);
	}
}

/* Send this to the database and parse the response to authorise a user
 * and get SUID parameters back. We don't add these requests to the sdata->ckdbqueue
 * since we have to wait for the response but this is done from the authoriser
 * thread so it won't hold anything up but other authorisations. Needs to be
 * entered with client holding a ref count. */
static int send_recv_auth(stratum_instance_t *client)
{
	user_instance_t *user = client->user_instance;
	ckpool_t *ckp = client->ckp;
	sdata_t *sdata = ckp->data;
	char *buf = NULL, *json_msg;
	bool contended = false;
	size_t responselen = 0;
	char cdfield[64];
	int ret = 1;
	json_t *val;
	ts_t now;

	ts_realtime(&now);
	sprintf(cdfield, "%lu,%lu", now.tv_sec, now.tv_nsec);

	val = json_object();
	json_set_string(val, "username", user->username);
	json_set_string(val, "workername", client->workername);
	json_set_string(val, "poolinstance", ckp->name);
	json_set_string(val, "useragent", client->useragent);
	json_set_int(val, "clientid", client->id);
	json_set_string(val,"enonce1", client->enonce1);
	json_set_bool(val, "preauth", false);
	json_set_string(val, "createdate", cdfield);
	json_set_string(val, "createby", "code");
	json_set_string(val, "createcode", __func__);
	json_set_string(val, "createinet", client->address);
	if (user->btcaddress)
		json_msg = ckdb_msg(ckp, sdata, val, ID_ADDRAUTH);
	else
		json_msg = ckdb_msg(ckp, sdata, val, ID_AUTH);
	if (unlikely(!json_msg)) {
		LOGWARNING("Failed to dump json in send_recv_auth");
		goto out;
	}

	/* We want responses from ckdb serialised and not interleaved with
	 * other requests. Wait up to 3 seconds for exclusive access to ckdb
	 * and if we don't receive it treat it as a delayed auth if possible */
	if (likely(!mutex_timedlock(&sdata->ckdb_lock, 3))) {
		buf = ckdb_msg_call(ckp, json_msg);
		mutex_unlock(&sdata->ckdb_lock);
	} else
		contended = true;

	free(json_msg);
	/* Leave ample room for response based on buf length */
	if (likely(buf))
		responselen = strlen(buf);
	if (likely(responselen > 0)) {
		char *cmd = NULL, *secondaryuserid = NULL, *response;
		worker_instance_t *worker = client->worker_instance;
		json_error_t err_val;
		json_t *val = NULL;
		int offset = 0;

		LOGINFO("Got ckdb response: %s", buf);
		response = alloca(responselen);
		memset(response, 0, responselen);
		if (unlikely(sscanf(buf, "%*d.%*d.%c%n", response, &offset) < 1)) {
			LOGWARNING("Got1 unparseable ckdb auth response: %s", buf);
			goto out_fail;
		}
		strcpy(response+1, buf+offset);
		if (!strchr(response, '=')) {
			if (cmdmatch(response, "failed"))
				goto out;
			LOGWARNING("Got2 unparseable ckdb auth response: %s", buf);
			goto out_fail;
		}
		cmd = response;
		strsep(&cmd, "=");
		LOGINFO("User %s Worker %s got auth response: %s  cmd: %s",
			user->username, client->workername,
			response, cmd);
		val = json_loads(cmd, 0, &err_val);
		if (unlikely(!val))
			LOGWARNING("AUTH JSON decode failed(%d): %s", err_val.line, err_val.text);
		else {
			json_t *worker_array = json_object_get(val, "workers");

			json_get_string(&secondaryuserid, val, "secondaryuserid");
			parse_worker_diffs(ckp, worker_array);
			client->suggest_diff = worker->mindiff;
			user->auth_time = time(NULL);
		}
		if (secondaryuserid && (!safecmp(response, "ok.authorise") ||
					!safecmp(response, "ok.addrauth"))) {
			if (!user->secondaryuserid)
				user->secondaryuserid = secondaryuserid;
			else
				dealloc(secondaryuserid);
			ret = 0;
		}
		if (likely(val))
			json_decref(val);
		goto out;
	}
	if (contended)
		LOGWARNING("Prolonged lock contention for ckdb while trying to authorise");
	else {
		if (!sdata->ckdb_offline)
			LOGWARNING("Got no auth response from ckdb :(");
		else
			LOGNOTICE("No auth response for %s from offline ckdb", user->username);
	}
out_fail:
	ret = -1;
out:
	free(buf);
	return ret;
}

/* For sending auths to ckdb after we've already decided we can authorise
 * these clients while ckdb is offline, based on an existing client of the
 * same username already having been authorised. Needs to be entered with
 * client holding a ref count. */
static void queue_delayed_auth(stratum_instance_t *client)
{
	ckpool_t *ckp = client->ckp;
	char cdfield[64];
	json_t *val;
	ts_t now;

	/* Read off any cached mindiff from previous auths */
	client->suggest_diff = client->worker_instance->mindiff;

	ts_realtime(&now);
	sprintf(cdfield, "%lu,%lu", now.tv_sec, now.tv_nsec);

	JSON_CPACK(val, "{ss,ss,ss,ss,sI,ss,sb,ss,ss,ss,ss}",
			"username", client->user_instance->username,
			"workername", client->workername,
			"poolinstance", ckp->name,
			"useragent", client->useragent,
			"clientid", client->id,
			"enonce1", client->enonce1,
			"preauth", true,
			"createdate", cdfield,
			"createby", "code",
			"createcode", __func__,
			"createinet", client->address);
	ckdbq_add(ckp, ID_AUTH, val);
}

static void check_global_user(ckpool_t *ckp, user_instance_t *user, stratum_instance_t *client)
{
	sdata_t *sdata = ckp->data;
	proxy_t *proxy = best_proxy(sdata);
	int proxyid = proxy->id;
	char buf[256];

	sprintf(buf, "globaluser=%d:%d:%"PRId64":%s,%s", proxyid, user->id, client->id,
		user->username, client->password);
	send_generator(ckp, buf, GEN_LAX);
}

/* Needs to be entered with client holding a ref count. */
static json_t *parse_authorise(stratum_instance_t *client, const json_t *params_val,
			       json_t **err_val, int *errnum)
{
	user_instance_t *user;
	ckpool_t *ckp = client->ckp;
	const char *buf, *pass;
	bool ret = false;
	int arr_size;
	ts_t now;

	if (unlikely(!json_is_array(params_val))) {
		*err_val = json_string("params not an array");
		goto out;
	}
	arr_size = json_array_size(params_val);
	if (unlikely(arr_size < 1)) {
		*err_val = json_string("params missing array entries");
		goto out;
	}
	if (unlikely(!client->useragent)) {
		*err_val = json_string("Failed subscription");
		goto out;
	}
	buf = json_string_value(json_array_get(params_val, 0));
	if (!buf) {
		*err_val = json_string("Invalid workername parameter");
		goto out;
	}
	if (!strlen(buf)) {
		*err_val = json_string("Empty workername parameter");
		goto out;
	}
	if (!memcmp(buf, ".", 1) || !memcmp(buf, "_", 1)) {
		*err_val = json_string("Empty username parameter");
		goto out;
	}
	if (strchr(buf, '/')) {
		*err_val = json_string("Invalid character in username");
		goto out;
	}
	pass = json_string_value(json_array_get(params_val, 1));
	user = generate_user(ckp, client, buf);
	client->user_id = user->id;
	ts_realtime(&now);
	client->start_time = now.tv_sec;
	/* NOTE workername is NULL prior to this so should not be used in code
	 * till after this point */
	client->workername = strdup(buf);
	if (pass)
		client->password = strndup(pass, 64);
	else
		client->password = strdup("");
	if (user->failed_authtime) {
		time_t now_t = time(NULL);

		if (now_t < user->failed_authtime + user->auth_backoff) {
			if (!user->throttled) {
				user->throttled = true;
				LOGNOTICE("Client %"PRId64" %s worker %s rate limited due to failed auth attempts",
					  client->id, client->address, buf);
			} else{
				LOGINFO("Client %"PRId64" %s worker %s rate limited due to failed auth attempts",
					client->id, client->address, buf);
			}
			client->dropped = true;
			goto out;
		}
	}
	if (CKP_STANDALONE(ckp))
		ret = true;
	else {
		/* Preauth workers for the first 10 minutes after the user is
		 * first authorised by ckdb to avoid floods of worker auths.
		 * *errnum is implied zero already so ret will be set true */
		if (user->auth_time && time(NULL) - user->auth_time < 600)
			client->suggest_diff = client->worker_instance->mindiff;
		else
			*errnum = send_recv_auth(client);
		if (!*errnum)
			ret = true;
		else if (*errnum < 0 && user->secondaryuserid) {
			/* This user has already been authorised but ckdb is
			 * offline so we assume they already exist but add the
			 * auth request to the queued messages. */
			queue_delayed_auth(client);
			ret = true;
		}
	}
	if (ret) {
		client->authorised = ret;
		user->authorised = ret;
		if (ckp->proxy) {
			LOGNOTICE("Authorised client %"PRId64" to proxy %d:%d, worker %s as user %s",
				  client->id, client->proxyid, client->subproxyid, buf, user->username);
			if (ckp->userproxy)
				check_global_user(ckp, user, client);
		} else {
			LOGNOTICE("Authorised client %"PRId64" worker %s as user %s",
				  client->id, buf, user->username);
		}
		user->auth_backoff = DEFAULT_AUTH_BACKOFF; /* Reset auth backoff time */
		user->throttled = false;
	} else {
		LOGNOTICE("Client %"PRId64" %s worker %s failed to authorise as user %s",
			  client->id, client->address, buf,user->username);
		user->failed_authtime = time(NULL);
		user->auth_backoff <<= 1;
		/* Cap backoff time to 10 mins */
		if (user->auth_backoff > 600)
			user->auth_backoff = 600;
	}
	/* We can set this outside of lock safely */
	client->authorising = false;
out:
	return json_boolean(ret);
}

/* Needs to be entered with client holding a ref count. */
static void stratum_send_diff(sdata_t *sdata, const stratum_instance_t *client)
{
	json_t *json_msg;

	JSON_CPACK(json_msg, "{s[I]soss}", "params", client->diff, "id", json_null(),
			     "method", "mining.set_difficulty");
	stratum_add_send(sdata, json_msg, client->id);
}

/* Needs to be entered with client holding a ref count. */
static void stratum_send_message(sdata_t *sdata, const stratum_instance_t *client, const char *msg)
{
	json_t *json_msg;

	JSON_CPACK(json_msg, "{sosss[s]}", "id", json_null(), "method", "client.show_message",
			     "params", msg);
	stratum_add_send(sdata, json_msg, client->id);
}

static double time_bias(const double tdiff, const double period)
{
	double dexp = tdiff / period;

	/* Sanity check to prevent silly numbers for double accuracy **/
	if (unlikely(dexp > 36))
		dexp = 36;
	return 1.0 - 1.0 / exp(dexp);
}

/* Needs to be entered with client holding a ref count. */
static void add_submit(ckpool_t *ckp, stratum_instance_t *client, const int diff, const bool valid,
		       const bool submit)
{
	sdata_t *ckp_sdata = ckp->data, *sdata = client->sdata;
	worker_instance_t *worker = client->worker_instance;
	double tdiff, bdiff, dsps, drr, network_diff, bias;
	user_instance_t *user = client->user_instance;
	int64_t next_blockid, optimal;
	tv_t now_t;

	mutex_lock(&ckp_sdata->stats_lock);
	if (valid) {
		ckp_sdata->stats.unaccounted_shares++;
		ckp_sdata->stats.unaccounted_diff_shares += diff;
	} else
		ckp_sdata->stats.unaccounted_rejects += diff;
	mutex_unlock(&ckp_sdata->stats_lock);

	/* Count only accepted and stale rejects in diff calculation. */
	if (valid) {
		worker->shares += diff;
		user->shares += diff;
	} else if (!submit)
		return;

	tv_time(&now_t);

	ck_rlock(&sdata->workbase_lock);
	next_blockid = sdata->workbase_id + 1;
	if (ckp->proxy)
		network_diff = sdata->current_workbase->diff;
	else
		network_diff = sdata->current_workbase->network_diff;
	ck_runlock(&sdata->workbase_lock);

	if (unlikely(!client->first_share.tv_sec)) {
		copy_tv(&client->first_share, &now_t);
		copy_tv(&client->ldc, &now_t);
	}

	decay_client(client, diff, &now_t);
	copy_tv(&client->last_share, &now_t);

	decay_worker(worker, diff, &now_t);
	copy_tv(&worker->last_share, &now_t);
	worker->idle = false;

	decay_user(user, diff, &now_t);
	copy_tv(&user->last_share, &now_t);
	client->idle = false;

	client->ssdc++;
	bdiff = sane_tdiff(&now_t, &client->first_share);
	bias = time_bias(bdiff, 300);
	tdiff = sane_tdiff(&now_t, &client->ldc);

	/* Check the difficulty every 240 seconds or as many shares as we
	 * should have had in that time, whichever comes first. */
	if (client->ssdc < 72 && tdiff < 240)
		return;

	if (diff != client->diff) {
		client->ssdc = 0;
		return;
	}

	/* Diff rate ratio */
	dsps = client->dsps5 / bias;
	drr = dsps / (double)client->diff;

	/* Optimal rate product is 0.3, allow some hysteresis. */
	if (drr > 0.15 && drr < 0.4)
		return;

	/* Allow slightly lower diffs when users choose their own mindiff */
	if (worker->mindiff || client->suggest_diff) {
		if (drr < 0.5)
			return;
		optimal = lround(dsps * 2.4);
	} else
		optimal = lround(dsps * 3.33);

	/* Clamp to mindiff ~ network_diff */
	if (optimal < ckp->mindiff)
		optimal = ckp->mindiff;
	/* Client suggest diff overrides worker mindiff */
	if (client->suggest_diff) {
		if (optimal < client->suggest_diff)
			optimal = client->suggest_diff;
	} else if (optimal < worker->mindiff)
		optimal = worker->mindiff;
	if (ckp->maxdiff && optimal > ckp->maxdiff)
		optimal = ckp->maxdiff;
	if (optimal > network_diff)
		optimal = network_diff;
	if (client->diff == optimal)
		return;

	/* If this is the first share in a change, reset the last diff change
	 * to make sure the client hasn't just fallen back after a leave of
	 * absence */
	if (optimal < client->diff && client->ssdc == 1) {
		copy_tv(&client->ldc, &now_t);
		return;
	}

	client->ssdc = 0;

	LOGINFO("Client %"PRId64" biased dsps %.2f dsps %.2f drr %.2f adjust diff from %"PRId64" to: %"PRId64" ",
		client->id, dsps, client->dsps5, drr, client->diff, optimal);

	copy_tv(&client->ldc, &now_t);
	client->diff_change_job_id = next_blockid;
	client->old_diff = client->diff;
	client->diff = optimal;
	stratum_send_diff(sdata, client);
}

/* We should already be holding the workbase_lock. Needs to be entered with
 * client holding a ref count. */
static void
test_blocksolve(const stratum_instance_t *client, const workbase_t *wb, const uchar *data,
		const uchar *hash, const double diff, const char *coinbase, int cblen,
		const char *nonce2, const char *nonce)
{
	int transactions = wb->transactions + 1;
	char hexcoinbase[1024], blockhash[68];
	sdata_t *sdata = client->sdata;
	json_t *val = NULL, *val_copy;
	char *gbt_block, varint[12];
	ckpool_t *ckp = wb->ckp;
	ckmsg_t *block_ckmsg;
	char cdfield[64];
	uchar swap[32];
	ts_t ts_now;

	/* Submit anything over 99.9% of the diff in case of rounding errors */
	if (diff < sdata->current_workbase->network_diff * 0.999)
		return;

	LOGWARNING("Possible block solve diff %f !", diff);
	/* Can't submit a block in proxy mode without the transactions */
	if (wb->proxy && wb->merkles)
		return;

	ts_realtime(&ts_now);
	sprintf(cdfield, "%lu,%lu", ts_now.tv_sec, ts_now.tv_nsec);

	gbt_block = ckalloc(1024);
	flip_32(swap, hash);
	__bin2hex(blockhash, swap, 32);

	/* Message format: "submitblock:hash,data" */
	sprintf(gbt_block, "submitblock:%s,", blockhash);
	__bin2hex(gbt_block + 12 + 64 + 1, data, 80);
	if (transactions < 0xfd) {
		uint8_t val8 = transactions;

		__bin2hex(varint, (const unsigned char *)&val8, 1);
	} else if (transactions <= 0xffff) {
		uint16_t val16 = htole16(transactions);

		strcat(gbt_block, "fd");
		__bin2hex(varint, (const unsigned char *)&val16, 2);
	} else {
		uint32_t val32 = htole32(transactions);

		strcat(gbt_block, "fe");
		__bin2hex(varint, (const unsigned char *)&val32, 4);
	}
	strcat(gbt_block, varint);
	__bin2hex(hexcoinbase, coinbase, cblen);
	strcat(gbt_block, hexcoinbase);
	if (wb->transactions)
		realloc_strcat(&gbt_block, wb->txn_data);
	send_generator(ckp, gbt_block, GEN_PRIORITY);
	free(gbt_block);

	JSON_CPACK(val, "{si,ss,ss,sI,ss,ss,sI,ss,ss,ss,sI,ss,ss,ss,ss}",
			"height", wb->height,
			"blockhash", blockhash,
			"confirmed", "n",
			"workinfoid", wb->id,
			"username", client->user_instance->username,
			"workername", client->workername,
			"clientid", client->id,
			"enonce1", client->enonce1,
			"nonce2", nonce2,
			"nonce", nonce,
			"reward", wb->coinbasevalue,
			"createdate", cdfield,
			"createby", "code",
			"createcode", __func__,
			"createinet", ckp->serverurl[client->server]);
	val_copy = json_deep_copy(val);
	block_ckmsg = ckalloc(sizeof(ckmsg_t));
	block_ckmsg->data = val_copy;

	mutex_lock(&sdata->block_lock);
	DL_APPEND(sdata->block_solves, block_ckmsg);
	mutex_unlock(&sdata->block_lock);

	ckdbq_add(ckp, ID_BLOCK, val);
}

/* Needs to be entered with client holding a ref count. */
static double submission_diff(const stratum_instance_t *client, const workbase_t *wb, const char *nonce2,
			      const uint32_t ntime32, const char *nonce, uchar *hash)
{
	unsigned char merkle_root[32], merkle_sha[64];
	uint32_t *data32, *swap32, benonce32;
	char *coinbase, data[80];
	uchar swap[80], hash1[32];
	int cblen, i;
	double ret;

	coinbase = alloca(wb->coinb1len + wb->enonce1constlen + wb->enonce1varlen + wb->enonce2varlen + wb->coinb2len);
	memcpy(coinbase, wb->coinb1bin, wb->coinb1len);
	cblen = wb->coinb1len;
	memcpy(coinbase + cblen, &client->enonce1bin, wb->enonce1constlen + wb->enonce1varlen);
	cblen += wb->enonce1constlen + wb->enonce1varlen;
	hex2bin(coinbase + cblen, nonce2, wb->enonce2varlen);
	cblen += wb->enonce2varlen;
	memcpy(coinbase + cblen, wb->coinb2bin, wb->coinb2len);
	cblen += wb->coinb2len;

	gen_hash((uchar *)coinbase, merkle_root, cblen);
	memcpy(merkle_sha, merkle_root, 32);
	for (i = 0; i < wb->merkles; i++) {
		memcpy(merkle_sha + 32, &wb->merklebin[i], 32);
		gen_hash(merkle_sha, merkle_root, 64);
		memcpy(merkle_sha, merkle_root, 32);
	}
	data32 = (uint32_t *)merkle_sha;
	swap32 = (uint32_t *)merkle_root;
	flip_32(swap32, data32);

	/* Copy the cached header binary and insert the merkle root */
	memcpy(data, wb->headerbin, 80);
	memcpy(data + 36, merkle_root, 32);

	/* Insert the nonce value into the data */
	hex2bin(&benonce32, nonce, 4);
	data32 = (uint32_t *)(data + 64 + 12);
	*data32 = benonce32;

	/* Insert the ntime value into the data */
	data32 = (uint32_t *)(data + 68);
	*data32 = htobe32(ntime32);

	/* Hash the share */
	data32 = (uint32_t *)data;
	swap32 = (uint32_t *)swap;
	flip_80(swap32, data32);
	sha256(swap, 80, hash1);
	sha256(hash1, 32, hash);

	/* Calculate the diff of the share here */
	ret = diff_from_target(hash);

	/* Test we haven't solved a block regardless of share status */
	test_blocksolve(client, wb, swap, hash, ret, coinbase, cblen, nonce2, nonce);

	return ret;
}

/* Optimised for the common case where shares are new */
static bool new_share(sdata_t *sdata, const uchar *hash, const int64_t wb_id)
{
	share_t *share = ckzalloc(sizeof(share_t)), *match = NULL;
	bool ret = true;

	memcpy(share->hash, hash, 32);
	share->workbase_id = wb_id;

	mutex_lock(&sdata->share_lock);
	sdata->shares_generated++;
	HASH_FIND(hh, sdata->shares, hash, 32, match);
	if (likely(!match))
		HASH_ADD(hh, sdata->shares, hash, 32, share);
	mutex_unlock(&sdata->share_lock);

	if (unlikely(match)) {
		dealloc(share);
		ret = false;
	}
	return ret;
}

static void update_client(const stratum_instance_t *client, const int64_t client_id);

/* Submit a share in proxy mode to the parent pool. workbase_lock is held.
 * Needs to be entered with client holding a ref count. */
static void submit_share(stratum_instance_t *client, const int64_t jobid, const char *nonce2,
			 const char *ntime, const char *nonce)
{
	ckpool_t *ckp = client->ckp;
	json_t *json_msg;
	char enonce2[32];
	char *msg;

	sprintf(enonce2, "%s%s", client->enonce1var, nonce2);
	JSON_CPACK(json_msg, "{sIsssssssIsIsi}", "jobid", jobid, "nonce2", enonce2,
			     "ntime", ntime, "nonce", nonce, "client_id", client->id,
			     "proxy", client->proxyid, "subproxy", client->subproxyid);
	msg = json_dumps(json_msg, 0);
	json_decref(json_msg);
	send_generator(ckp, msg, GEN_LAX);
	free(msg);
}

#define JSON_ERR(err) json_string(SHARE_ERR(err))

/* Needs to be entered with client holding a ref count. */
static json_t *parse_submit(stratum_instance_t *client, json_t *json_msg,
			    const json_t *params_val, json_t **err_val)
{
	bool share = false, result = false, invalid = true, submit = false;
	user_instance_t *user = client->user_instance;
	double diff = client->diff, wdiff = 0, sdiff = -1;
	char hexhash[68] = {}, sharehash[32], cdfield[64];
	const char *workername, *job_id, *ntime, *nonce;
	char *fname = NULL, *s, *nonce2;
	sdata_t *sdata = client->sdata;
	enum share_err err = SE_NONE;
	ckpool_t *ckp = client->ckp;
	char idstring[20] = {};
	workbase_t *wb = NULL;
	uint32_t ntime32;
	uchar hash[32];
	int nlen, len;
	time_t now_t;
	json_t *val;
	int64_t id;
	ts_t now;
	FILE *fp;

	ts_realtime(&now);
	now_t = now.tv_sec;
	sprintf(cdfield, "%lu,%lu", now.tv_sec, now.tv_nsec);

	if (unlikely(!json_is_array(params_val))) {
		err = SE_NOT_ARRAY;
		*err_val = JSON_ERR(err);
		goto out;
	}
	if (unlikely(json_array_size(params_val) != 5)) {
		err = SE_INVALID_SIZE;
		*err_val = JSON_ERR(err);
		goto out;
	}
	workername = json_string_value(json_array_get(params_val, 0));
	if (unlikely(!workername || !strlen(workername))) {
		err = SE_NO_USERNAME;
		*err_val = JSON_ERR(err);
		goto out;
	}
	job_id = json_string_value(json_array_get(params_val, 1));
	if (unlikely(!job_id || !strlen(job_id))) {
		err = SE_NO_JOBID;
		*err_val = JSON_ERR(err);
		goto out;
	}
	nonce2 = (char *)json_string_value(json_array_get(params_val, 2));
	if (unlikely(!nonce2 || !strlen(nonce2))) {
		err = SE_NO_NONCE2;
		*err_val = JSON_ERR(err);
		goto out;
	}
	ntime = json_string_value(json_array_get(params_val, 3));
	if (unlikely(!ntime || !strlen(ntime))) {
		err = SE_NO_NTIME;
		*err_val = JSON_ERR(err);
		goto out;
	}
	nonce = json_string_value(json_array_get(params_val, 4));
	if (unlikely(!nonce || !strlen(nonce))) {
		err = SE_NO_NONCE;
		*err_val = JSON_ERR(err);
		goto out;
	}
	if (safecmp(workername, client->workername)) {
		err = SE_WORKER_MISMATCH;
		*err_val = JSON_ERR(err);
		goto out;
	}
	sscanf(job_id, "%lx", &id);
	sscanf(ntime, "%x", &ntime32);

	share = true;

	ck_rlock(&sdata->workbase_lock);
	HASH_FIND_I64(sdata->workbases, &id, wb);
	if (unlikely(!wb)) {
		if (!sdata->current_workbase)
			return json_boolean(false);
		id = sdata->current_workbase->id;
		err = SE_INVALID_JOBID;
		json_set_string(json_msg, "reject-reason", SHARE_ERR(err));
		strncpy(idstring, job_id, 19);
		ASPRINTF(&fname, "%s.sharelog", sdata->current_workbase->logdir);
		goto out_unlock;
	}
	wdiff = wb->diff;
	strncpy(idstring, wb->idstring, 19);
	ASPRINTF(&fname, "%s.sharelog", wb->logdir);
	/* Fix broken clients sending too many chars. Nonce2 is part of the
	 * read only json so use a temporary variable and modify it. */
	len = wb->enonce2varlen * 2;
	nlen = strlen(nonce2);
	if (nlen > len) {
		nonce2 = strdupa(nonce2);
		nonce2[len] = '\0';
	} else if (nlen < len) {
		char *tmp = nonce2;

		nonce2 = strdupa("0000000000000000");
		memcpy(nonce2, tmp, nlen);
		nonce2[len] = '\0';
	}
	sdiff = submission_diff(client, wb, nonce2, ntime32, nonce, hash);
	if (sdiff > client->best_diff) {
		worker_instance_t *worker = client->worker_instance;

		client->best_diff = sdiff;
		LOGINFO("User %s worker %s client %"PRId64" new best diff %lf", user->username,
			worker->workername, client->id, sdiff);
		if (sdiff > worker->best_diff)
			worker->best_diff = sdiff;
		if (sdiff > user->best_diff)
			user->best_diff = sdiff;
	}
	bswap_256(sharehash, hash);
	__bin2hex(hexhash, sharehash, 32);

	if (id < sdata->blockchange_id) {
		err = SE_STALE;
		json_set_string(json_msg, "reject-reason", SHARE_ERR(err));
		goto out_submit;
	}
	/* Ntime cannot be less, but allow forward ntime rolling up to max */
	if (ntime32 < wb->ntime32 || ntime32 > wb->ntime32 + 7000) {
		err = SE_NTIME_INVALID;
		json_set_string(json_msg, "reject-reason", SHARE_ERR(err));
		goto out_unlock;
	}
	invalid = false;
out_submit:
	if (sdiff >= wdiff)
		submit = true;
out_unlock:
	ck_runlock(&sdata->workbase_lock);

	/* Accept the lower of new and old diffs until the next update */
	if (id < client->diff_change_job_id && client->old_diff < client->diff)
		diff = client->old_diff;
	if (!invalid) {
		char wdiffsuffix[16];

		suffix_string(wdiff, wdiffsuffix, 16, 0);
		if (sdiff >= diff) {
			if (new_share(sdata, hash, id)) {
				LOGINFO("Accepted client %"PRId64" share diff %.1f/%.0f/%s: %s",
					client->id, sdiff, diff, wdiffsuffix, hexhash);
				result = true;
			} else {
				err = SE_DUPE;
				json_set_string(json_msg, "reject-reason", SHARE_ERR(err));
				LOGINFO("Rejected client %"PRId64" dupe diff %.1f/%.0f/%s: %s",
					client->id, sdiff, diff, wdiffsuffix, hexhash);
				submit = false;
			}
		} else {
			err = SE_HIGH_DIFF;
			LOGINFO("Rejected client %"PRId64" high diff %.1f/%.0f/%s: %s",
				client->id, sdiff, diff, wdiffsuffix, hexhash);
			json_set_string(json_msg, "reject-reason", SHARE_ERR(err));
			submit = false;
		}
	}  else
		LOGINFO("Rejected client %"PRId64" invalid share", client->id);

	/* Submit share to upstream pool in proxy mode. We submit valid and
	 * stale shares and filter out the rest. */
	if (wb && wb->proxy && submit) {
		LOGINFO("Submitting share upstream: %s", hexhash);
		submit_share(client, id, nonce2, ntime, nonce);
	}

	add_submit(ckp, client, diff, result, submit);

	/* Now write to the pool's sharelog. */
	val = json_object();
	json_set_int(val, "workinfoid", id);
	json_set_int(val, "clientid", client->id);
	json_set_string(val, "enonce1", client->enonce1);
	if (!CKP_STANDALONE(ckp))
		json_set_string(val, "secondaryuserid", user->secondaryuserid);
	json_set_string(val, "nonce2", nonce2);
	json_set_string(val, "nonce", nonce);
	json_set_string(val, "ntime", ntime);
	json_set_double(val, "diff", diff);
	json_set_double(val, "sdiff", sdiff);
	json_set_string(val, "hash", hexhash);
	json_set_bool(val, "result", result);
	json_object_set(val, "reject-reason", json_object_get(json_msg, "reject-reason"));
	json_object_set(val, "error", *err_val);
	json_set_int(val, "errn", err);
	json_set_string(val, "createdate", cdfield);
	json_set_string(val, "createby", "code");
	json_set_string(val, "createcode", __func__);
	json_set_string(val, "createinet", ckp->serverurl[client->server]);
	json_set_string(val, "workername", client->workername);
	json_set_string(val, "username", user->username);

	if (ckp->logshares) {
		fp = fopen(fname, "ae");
		if (likely(fp)) {
			s = json_dumps(val, JSON_EOL);
			len = strlen(s);
			len = fprintf(fp, "%s", s);
			free(s);
			fclose(fp);
			if (unlikely(len < 0))
				LOGERR("Failed to fwrite to %s", fname);
		} else
			LOGERR("Failed to fopen %s", fname);
	}
	ckdbq_add(ckp, ID_SHARES, val);
out:
	if ((!result && !submit) || !share) {
		/* Is this the first in a run of invalids? */
		if (client->first_invalid < client->last_share.tv_sec || !client->first_invalid)
			client->first_invalid = now_t;
		else if (client->first_invalid && client->first_invalid < now_t - 120) {
			LOGNOTICE("Client %"PRId64" rejecting for 120s, disconnecting", client->id);
			stratum_send_message(sdata, client, "Disconnecting for continuous invalid shares");
			client->reject = 2;
		} else if (client->first_invalid && client->first_invalid < now_t - 60) {
			if (!client->reject) {
				LOGINFO("Client %"PRId64" rejecting for 60s, sending update", client->id);
				update_client(client, client->id);
				client->reject = 1;
			}
		}
	} else {
		client->first_invalid = 0;
		client->reject = 0;
	}

	if (!share) {
		val = json_object();
		json_set_int(val, "clientid", client->id);
		if (!CKP_STANDALONE(ckp))
			json_set_string(val, "secondaryuserid", user->secondaryuserid);
		json_set_string(val, "enonce1", client->enonce1);
		json_set_int(val, "workinfoid", sdata->current_workbase->id);
		json_set_string(val, "workername", client->workername);
		json_set_string(val, "username", user->username);
		json_object_set(val, "error", *err_val);
		json_set_int(val, "errn", err);
		json_set_string(val, "createdate", cdfield);
		json_set_string(val, "createby", "code");
		json_set_string(val, "createcode", __func__);
		json_set_string(val, "createinet", ckp->serverurl[client->server]);
		ckdbq_add(ckp, ID_SHAREERR, val);
		LOGINFO("Invalid share from client %"PRId64": %s", client->id, client->workername);
	}
	free(fname);
	return json_boolean(result);
}

/* Must enter with workbase_lock held */
static json_t *__stratum_notify(const workbase_t *wb, const bool clean)
{
	json_t *val;

	JSON_CPACK(val, "{s:[ssssosssb],s:o,s:s}",
			"params",
			wb->idstring,
			wb->prevhash,
			wb->coinb1,
			wb->coinb2,
			json_deep_copy(wb->merkle_array),
			wb->bbversion,
			wb->nbit,
			wb->ntime,
			clean,
			"id", json_null(),
			"method", "mining.notify");
	return val;
}

static void stratum_broadcast_update(sdata_t *sdata, const workbase_t *wb, const bool clean)
{
	json_t *json_msg;

	ck_rlock(&sdata->workbase_lock);
	json_msg = __stratum_notify(wb, clean);
	ck_runlock(&sdata->workbase_lock);

	stratum_broadcast(sdata, json_msg);
}

/* For sending a single stratum template update */
static void stratum_send_update(sdata_t *sdata, const int64_t client_id, const bool clean)
{
	ckpool_t *ckp = sdata->ckp;
	json_t *json_msg;

	if (unlikely(!sdata->current_workbase)) {
		if (!ckp->proxy)
			LOGWARNING("No current workbase to send stratum update");
		else
			LOGDEBUG("No current workbase to send stratum update for client %"PRId64, client_id);
		return;
	}

	ck_rlock(&sdata->workbase_lock);
	json_msg = __stratum_notify(sdata->current_workbase, clean);
	ck_runlock(&sdata->workbase_lock);

	stratum_add_send(sdata, json_msg, client_id);
}

static void send_json_err(sdata_t *sdata, const int64_t client_id, json_t *id_val, const char *err_msg)
{
	json_t *val;

	JSON_CPACK(val, "{soss}", "id", json_deep_copy(id_val), "error", err_msg);
	stratum_add_send(sdata, val, client_id);
}

/* Needs to be entered with client holding a ref count. */
static void update_client(const stratum_instance_t *client, const int64_t client_id)
{
	sdata_t *sdata = client->sdata;

	stratum_send_update(sdata, client_id, true);
	stratum_send_diff(sdata, client);
}

static json_params_t
*create_json_params(const int64_t client_id, const json_t *method, const json_t *params,
		    const json_t *id_val)
{
	json_params_t *jp = ckalloc(sizeof(json_params_t));

	jp->method = json_deep_copy(method);
	jp->params = json_deep_copy(params);
	jp->id_val = json_deep_copy(id_val);
	jp->client_id = client_id;
	return jp;
}

static void set_worker_mindiff(ckpool_t *ckp, const char *workername, int mindiff)
{
	stratum_instance_t *client;
	sdata_t *sdata = ckp->data;
	worker_instance_t *worker;
	user_instance_t *user;

	/* Find the user first */
	user = user_by_workername(sdata, workername);

	/* Then find the matching worker user */
	worker = get_worker(sdata, user, workername);

	if (mindiff < 1) {
		LOGINFO("Worker %s requested invalid diff %d", worker->workername, mindiff);
		return;
	}
	if (mindiff < ckp->mindiff)
		mindiff = ckp->mindiff;
	if (mindiff == worker->mindiff)
		return;
	worker->mindiff = mindiff;

	/* Iterate over all the workers from this user to find any with the
	 * matching worker that are currently live and send them a new diff
	 * if we can. Otherwise it will only act as a clamp on next share
	 * submission. */
	ck_rlock(&sdata->instance_lock);
	DL_FOREACH(user->clients, client) {
		if (client->worker_instance != worker)
			continue;
		/* Per connection suggest diff overrides worker mindiff ugh */
		if (mindiff < client->suggest_diff)
			continue;
		if (mindiff == client->diff)
			continue;
		client->diff = mindiff;
		stratum_send_diff(sdata, client);
	}
	ck_runlock(&sdata->instance_lock);
}

/* Implement support for the diff in the params as well as the originally
 * documented form of placing diff within the method. Needs to be entered with
 * client holding a ref count. */
static void suggest_diff(stratum_instance_t *client, const char *method, const json_t *params_val)
{
	json_t *arr_val = json_array_get(params_val, 0);
	sdata_t *sdata = client->ckp->data;
	int64_t sdiff;

	if (unlikely(!client_active(client))) {
		LOGNOTICE("Attempted to suggest diff on unauthorised client %"PRId64, client->id);
		return;
	}
	if (arr_val && json_is_integer(arr_val))
		sdiff = json_integer_value(arr_val);
	else if (sscanf(method, "mining.suggest_difficulty(%"PRId64, &sdiff) != 1) {
		LOGINFO("Failed to parse suggest_difficulty for client %"PRId64, client->id);
		return;
	}
	if (sdiff == client->suggest_diff)
		return;
	client->suggest_diff = sdiff;
	if (client->diff == sdiff)
		return;
	if (sdiff < client->ckp->mindiff)
		client->diff = client->ckp->mindiff;
	else
		client->diff = sdiff;
	stratum_send_diff(sdata, client);
}

/* Send diff first when sending the first stratum template after subscribing */
static void init_client(sdata_t *sdata, const stratum_instance_t *client, const int64_t client_id)
{
	stratum_send_diff(sdata, client);
	stratum_send_update(sdata, client_id, true);
}

/* Enter with client holding ref count */
static void parse_method(ckpool_t *ckp, sdata_t *sdata, stratum_instance_t *client,
			 const int64_t client_id, json_t *id_val, json_t *method_val,
			 json_t *params_val)
{
	const char *method;

	/* Random broken clients send something not an integer as the id so we
	 * copy the json item for id_val as is for the response. By far the
	 * most common messages will be shares so look for those first */
	method = json_string_value(method_val);
	if (likely(cmdmatch(method, "mining.submit") && client->authorised)) {
		json_params_t *jp = create_json_params(client_id, method_val, params_val, id_val);

		ckmsgq_add(sdata->sshareq, jp);
		return;
	}

	if (cmdmatch(method, "mining.subscribe")) {
		json_t *val, *result_val;

		if (unlikely(client->subscribed)) {
			LOGNOTICE("Client %"PRId64" %s trying to subscribe twice",
				  client_id, client->address);
			return;
		}
		result_val = parse_subscribe(client, client_id, params_val);
		/* Shouldn't happen, sanity check */
		if (unlikely(!result_val)) {
			LOGWARNING("parse_subscribe returned NULL result_val");
			return;
		}
		val = json_object();
		json_object_set_new_nocheck(val, "result", result_val);
		json_object_set_nocheck(val, "id", id_val);
		json_object_set_new_nocheck(val, "error", json_null());
		stratum_add_send(sdata, val, client_id);
		if (likely(client->subscribed))
			init_client(sdata, client, client_id);
		return;
	}

	if (unlikely(cmdmatch(method, "mining.passthrough"))) {
		char buf[256];

		/* We need to inform the connector process that this client
		 * is a passthrough and to manage its messages accordingly. No
		 * data from this client id should ever come back to this
		 * stratifier after this so drop the client in the stratifier. */
		LOGNOTICE("Adding passthrough client %"PRId64" %s", client_id, client->address);
		snprintf(buf, 255, "passthrough=%"PRId64, client_id);
		send_proc(ckp->connector, buf);
		drop_client(ckp, sdata, client_id);
		return;
	}

	/* We should only accept subscribed requests from here on */
	if (!client->subscribed) {
		LOGINFO("Dropping unsubscribed client %"PRId64" %s", client_id, client->address);
		connector_drop_client(ckp, client_id);
		return;
	}

	if (cmdmatch(method, "mining.auth")) {
		json_params_t *jp;

		if (unlikely(client->authorised)) {
			LOGNOTICE("Client %"PRId64" %s trying to authorise twice",
				  client_id, client->address);
			return;
		}
		jp = create_json_params(client_id, method_val, params_val, id_val);
		ckmsgq_add(sdata->sauthq, jp);
		return;
	}

	/* We should only accept authorised requests from here on */
	if (!client->authorised) {
		LOGINFO("Dropping %s from unauthorised client %"PRId64" %s", method,
			client_id, client->address);
		return;
	}

	if (cmdmatch(method, "mining.suggest")) {
		suggest_diff(client, method, params_val);
		return;
	}

	/* Covers both get_transactions and get_txnhashes */
	if (cmdmatch(method, "mining.get")) {
		json_params_t *jp = create_json_params(client_id, method_val, params_val, id_val);

		ckmsgq_add(sdata->stxnq, jp);
		return;
	}

	if (cmdmatch(method, "mining.term")) {
		LOGDEBUG("Mining terminate requested from %"PRId64" %s", client_id, client->address);
		drop_client(ckp, sdata, client_id);
		return;
	}

	/* Unhandled message here */
	LOGINFO("Unhandled client %"PRId64" %s method %s", client_id, client->address, method);
	return;
}

static void free_smsg(smsg_t *msg)
{
	json_decref(msg->json_msg);
	free(msg);
}

/* Entered with client holding ref count */
static void parse_instance_msg(ckpool_t *ckp, sdata_t *sdata, smsg_t *msg, stratum_instance_t *client)
{
	json_t *val = msg->json_msg, *id_val, *method, *params;
	int64_t client_id = msg->client_id;

	if (client->reject == 2) {
		LOGINFO("Dropping client %"PRId64" %s tagged for lazy invalidation",
			client_id, client->address);
		connector_drop_client(ckp, client_id);
		goto out;
	}

	/* Return back the same id_val even if it's null or not existent. */
	id_val = json_object_get(val, "id");

	method = json_object_get(val, "method");
	if (unlikely(!method)) {
		json_t *res_val = json_object_get(val, "result");

		/* Is this a spurious result or ping response? */
		if (res_val) {
			const char *result = json_string_value(res_val);

			if (!safecmp(result, "pong"))
				LOGDEBUG("Received pong from client %"PRId64, client_id);
			else
				LOGDEBUG("Received spurious response %s from client %"PRId64,
					 result ? result : "", client_id);
			goto out;
		}
		send_json_err(sdata, client_id, id_val, "-3:method not found");
		goto out;
	}
	if (unlikely(!json_is_string(method))) {
		send_json_err(sdata, client_id, id_val, "-1:method is not string");
		goto out;
	}
	params = json_object_get(val, "params");
	if (unlikely(!params)) {
		send_json_err(sdata, client_id, id_val, "-1:params not found");
		goto out;
	}
	parse_method(ckp, sdata, client, client_id, id_val, method, params);
out:
	free_smsg(msg);
}

static void srecv_process(ckpool_t *ckp, char *buf)
{
	bool noid = false, dropped = false;
	char address[INET6_ADDRSTRLEN];
	sdata_t *sdata = ckp->data;
	stratum_instance_t *client;
	smsg_t *msg;
	json_t *val;
	int server;

	val = json_loads(buf, 0, NULL);
	if (unlikely(!val)) {
		LOGWARNING("Received unrecognised non-json message: %s", buf);
		goto out;
	}
	msg = ckzalloc(sizeof(smsg_t));
	msg->json_msg = val;
	val = json_object_get(msg->json_msg, "client_id");
	if (unlikely(!val)) {
		LOGWARNING("Failed to extract client_id from connector json smsg %s", buf);
		json_decref(msg->json_msg);
		free(msg);
		goto out;
	}

	msg->client_id = json_integer_value(val);
	json_object_clear(val);

	val = json_object_get(msg->json_msg, "address");
	if (unlikely(!val)) {
		LOGWARNING("Failed to extract address from connector json smsg %s", buf);
		json_decref(msg->json_msg);
		free(msg);
		goto out;
	}
	strcpy(address, json_string_value(val));
	json_object_clear(val);

	val = json_object_get(msg->json_msg, "server");
	if (unlikely(!val)) {
		LOGWARNING("Failed to extract server from connector json smsg %s", buf);
		json_decref(msg->json_msg);
		free(msg);
		goto out;
	}
	server = json_integer_value(val);
	json_object_clear(val);

	/* Parse the message here */
	ck_wlock(&sdata->instance_lock);
	client = __instance_by_id(sdata, msg->client_id);
	/* If client_id instance doesn't exist yet, create one */
	if (unlikely(!client)) {
		noid = true;
		client = __stratum_add_instance(ckp, msg->client_id, address, server);
	} else if (unlikely(client->dropped))
		dropped = true;
	if (likely(!dropped))
		__inc_instance_ref(client);
	ck_wunlock(&sdata->instance_lock);

	if (unlikely(dropped)) {
		/* Client may be NULL here */
		LOGNOTICE("Stratifier skipped dropped instance %"PRId64" message from server %d",
			  msg->client_id, server);
		connector_drop_client(ckp, msg->client_id);
		free_smsg(msg);
		goto out;
	}
	if (unlikely(noid))
		LOGINFO("Stratifier added instance %"PRId64" server %d", client->id, server);

	parse_instance_msg(ckp, sdata, msg, client);
	dec_instance_ref(sdata, client);
out:
	free(buf);
}

static void ssend_process(ckpool_t *ckp, smsg_t *msg)
{
	char *s;

	if (unlikely(!msg->json_msg)) {
		LOGERR("Sent null json msg to stratum_sender");
		free(msg);
		return;
	}

	/* Add client_id to the json message and send it to the
	 * connector process to be delivered */
	json_object_set_new_nocheck(msg->json_msg, "client_id", json_integer(msg->client_id));
	s = json_dumps(msg->json_msg, 0);
	send_proc(ckp->connector, s);
	free(s);
	free_smsg(msg);
}

static void discard_json_params(json_params_t *jp)
{
	json_decref(jp->method);
	json_decref(jp->params);
	if (jp->id_val)
		json_decref(jp->id_val);
	free(jp);
}

static void steal_json_id(json_t *val, json_params_t *jp)
{
	/* Steal the id_val as is to avoid a copy */
	json_object_set_new_nocheck(val, "id", jp->id_val);
	jp->id_val = NULL;
}

static void sshare_process(ckpool_t *ckp, json_params_t *jp)
{
	json_t *result_val, *json_msg, *err_val = NULL;
	stratum_instance_t *client;
	sdata_t *sdata = ckp->data;
	int64_t client_id;

	client_id = jp->client_id;

	client = ref_instance_by_id(sdata, client_id);
	if (unlikely(!client)) {
		LOGINFO("Share processor failed to find client id %"PRId64" in hashtable!", client_id);
		goto out;
	}
	if (unlikely(!client->authorised)) {
		LOGDEBUG("Client %"PRId64" no longer authorised to submit shares", client_id);
		goto out_decref;
	}
	json_msg = json_object();
	result_val = parse_submit(client, json_msg, jp->params, &err_val);
	json_object_set_new_nocheck(json_msg, "result", result_val);
	json_object_set_new_nocheck(json_msg, "error", err_val ? err_val : json_null());
	steal_json_id(json_msg, jp);
	stratum_add_send(sdata, json_msg, client_id);
out_decref:
	dec_instance_ref(sdata, client);
out:
	discard_json_params(jp);
}

/* As ref_instance_by_id but only returns clients not authorising or authorised,
 * and sets the authorising flag */
static stratum_instance_t *preauth_ref_instance_by_id(sdata_t *sdata, const int64_t id)
{
	stratum_instance_t *client;

	ck_wlock(&sdata->instance_lock);
	client = __instance_by_id(sdata, id);
	if (client) {
		if (client->dropped || client->authorising || client->authorised)
			client = NULL;
		else {
			__inc_instance_ref(client);
			client->authorising = true;
		}
	}
	ck_wunlock(&sdata->instance_lock);

	return client;
}

static void sauth_process(ckpool_t *ckp, json_params_t *jp)
{
	json_t *result_val, *json_msg, *err_val = NULL;
	stratum_instance_t *client;
	sdata_t *sdata = ckp->data;
	int mindiff, errnum = 0;
	int64_t client_id;

	client_id = jp->client_id;

	client = preauth_ref_instance_by_id(sdata, client_id);
	if (unlikely(!client)) {
		LOGINFO("Authoriser failed to find client id %"PRId64" in hashtable!", client_id);
		goto out;
	}

	result_val = parse_authorise(client, jp->params, &err_val, &errnum);
	if (json_is_true(result_val)) {
		char *buf;

		ASPRINTF(&buf, "Authorised, welcome to %s %s!", ckp->name,
			 client->user_instance->username);
		stratum_send_message(sdata, client, buf);
		free(buf);
	} else {
		if (errnum < 0)
			stratum_send_message(sdata, client, "Authorisations temporarily offline :(");
		else
			stratum_send_message(sdata, client, "Failed authorisation :(");
	}
	json_msg = json_object();
	json_object_set_new_nocheck(json_msg, "result", result_val);
	json_object_set_new_nocheck(json_msg, "error", err_val ? err_val : json_null());
	steal_json_id(json_msg, jp);
	stratum_add_send(sdata, json_msg, client_id);

	if (!json_is_true(result_val) || !client->suggest_diff)
		goto out;

	/* Update the client now if they have set a valid mindiff different
	 * from the startdiff */
	mindiff = MAX(ckp->mindiff, client->suggest_diff);
	if (mindiff != client->diff) {
		client->diff = mindiff;
		stratum_send_diff(sdata, client);
	}
out:
	if (client)
		dec_instance_ref(sdata, client);
	discard_json_params(jp);

}

static void parse_ckdb_cmd(ckpool_t *ckp, const char *cmd)
{
	json_t *val, *res_val, *arr_val;
	json_error_t err_val;
	size_t index;

	val = json_loads(cmd, 0, &err_val);
	if (unlikely(!val)) {
		LOGWARNING("CKDB MSG %s JSON decode failed(%d): %s", cmd, err_val.line, err_val.text);
		return;
	}
	res_val = json_object_get(val, "diffchange");
	json_array_foreach(res_val, index, arr_val) {
		char *workername;
		int mindiff;

		json_get_string(&workername, arr_val, "workername");
		if (!workername)
			continue;
		json_get_int(&mindiff, arr_val, "difficultydefault");
		set_worker_mindiff(ckp, workername, mindiff);
		dealloc(workername);
	}
	json_decref(val);
}

/* Test a value under lock and set it, returning the original value */
static bool test_and_set(bool *val, mutex_t *lock)
{
	bool ret;

	mutex_lock(lock);
	ret = *val;
	*val = true;
	mutex_unlock(lock);

	return ret;
}

static bool test_and_clear(bool *val, mutex_t *lock)
{
	bool ret;

	mutex_lock(lock);
	ret = *val;
	*val = false;
	mutex_unlock(lock);

	return ret;
}

static void ckdbq_process(ckpool_t *ckp, char *msg)
{
	sdata_t *sdata = ckp->data;
	size_t responselen = 0;
	char *buf = NULL;

	while (!buf) {
		mutex_lock(&sdata->ckdb_lock);
		buf = ckdb_msg_call(ckp, msg);
		mutex_unlock(&sdata->ckdb_lock);

		if (unlikely(!buf)) {
			if (!test_and_set(&sdata->ckdb_offline, &sdata->ckdb_lock))
				LOGWARNING("Failed to talk to ckdb, queueing messages");
			sleep(5);
		}
	}
	free(msg);
	if (test_and_clear(&sdata->ckdb_offline, &sdata->ckdb_lock))
		LOGWARNING("Successfully resumed talking to ckdb");

	/* Process any requests from ckdb that are heartbeat responses with
	 * specific requests. */
	if (likely(buf))
		responselen = strlen(buf);
	if (likely(responselen > 0)) {
		char *response = alloca(responselen);
		int offset = 0;

		memset(response, 0, responselen);
		if (sscanf(buf, "%*d.%*d.%c%n", response, &offset) > 0) {
			strcpy(response+1, buf+offset);
			if (safecmp(response, "ok")) {
				char *cmd;

				cmd = response;
				strsep(&cmd, ".");
				LOGDEBUG("Got ckdb response: %s cmd %s", response, cmd);
				if (cmdmatch(cmd, "heartbeat=")) {
					strsep(&cmd, "=");
					parse_ckdb_cmd(ckp, cmd);
				}
			} else
				LOGWARNING("Got ckdb failure response: %s", buf);
		} else
			LOGWARNING("Got bad ckdb response: %s", buf);
		free(buf);
	}
}

static int transactions_by_jobid(sdata_t *sdata, const int64_t id)
{
	workbase_t *wb;
	int ret = -1;

	ck_rlock(&sdata->workbase_lock);
	HASH_FIND_I64(sdata->workbases, &id, wb);
	if (wb)
		ret = wb->transactions;
	ck_runlock(&sdata->workbase_lock);

	return ret;
}

static json_t *txnhashes_by_jobid(sdata_t *sdata, const int64_t id)
{
	json_t *ret = NULL;
	workbase_t *wb;

	ck_rlock(&sdata->workbase_lock);
	HASH_FIND_I64(sdata->workbases, &id, wb);
	if (wb)
		ret = json_string(wb->txn_hashes);
	ck_runlock(&sdata->workbase_lock);

	return ret;
}

static void send_transactions(ckpool_t *ckp, json_params_t *jp)
{
	const char *msg = json_string_value(jp->method),
		*params = json_string_value(json_array_get(jp->params, 0));
	stratum_instance_t *client = NULL;
	sdata_t *sdata = ckp->data;
	json_t *val, *hashes;
	int64_t job_id = 0;
	time_t now_t;

	if (unlikely(!msg || !strlen(msg))) {
		LOGWARNING("send_transactions received null method");
		goto out;
	}
	val = json_object();
	steal_json_id(val, jp);
	if (cmdmatch(msg, "mining.get_transactions")) {
		int txns;

		/* We don't actually send the transactions as that would use
		 * up huge bandwidth, so we just return the number of
		 * transactions :) . Support both forms of encoding the
		 * request in method name and as a parameter. */
		if (params && strlen(params) > 0)
			sscanf(params, "%lx", &job_id);
		else
			sscanf(msg, "mining.get_transactions(%lx", &job_id);
		txns = transactions_by_jobid(sdata, job_id);
		if (txns != -1) {
			json_set_int(val, "result", txns);
			json_object_set_new_nocheck(val, "error", json_null());
		} else
			json_set_string(val, "error", "Invalid job_id");
		goto out_send;
	}
	if (!cmdmatch(msg, "mining.get_txnhashes")) {
		LOGDEBUG("Unhandled mining get request: %s", msg);
		json_set_string(val, "error", "Unhandled");
		goto out_send;
	}

	client = ref_instance_by_id(sdata, jp->client_id);
	if (unlikely(!client)) {
		LOGINFO("send_transactions failed to find client id %"PRId64" in hashtable!",
			jp->client_id);
		goto out;
	}

	now_t = time(NULL);
	if (now_t - client->last_txns < ckp->update_interval) {
		LOGNOTICE("Rate limiting get_txnhashes on client %"PRId64"!", jp->client_id);
		json_set_string(val, "error", "Ratelimit");
		goto out_send;
	}
	client->last_txns = now_t;
	if (!params || !strlen(params)) {
		json_set_string(val, "error", "Invalid params");
		goto out_send;
	}
	sscanf(params, "%lx", &job_id);
	hashes = txnhashes_by_jobid(sdata, job_id);
	if (hashes) {
		json_object_set_new_nocheck(val, "result", hashes);
		json_object_set_new_nocheck(val, "error", json_null());
	} else
		json_set_string(val, "error", "Invalid job_id");
out_send:
	stratum_add_send(sdata, val, jp->client_id);
out:
	if (client)
		dec_instance_ref(sdata, client);
	discard_json_params(jp);
}

/* Called 32 times per min, we send the updated stats to ckdb of those users
 * who have gone 1 minute between updates. This ends up staggering stats to
 * avoid floods of stat data coming at once. */
static void update_workerstats(ckpool_t *ckp, sdata_t *sdata)
{
	json_entry_t *json_list = NULL, *entry, *tmpentry;
	user_instance_t *user, *tmp;
	char cdfield[64];
	time_t now_t;
	ts_t ts_now;

	if (sdata->ckdb_offline) {
		LOGDEBUG("Not queueing workerstats due to ckdb offline");
		return;
	}

	if (++sdata->stats.userstats_cycle > 0x1f)
		sdata->stats.userstats_cycle = 0;

	ts_realtime(&ts_now);
	sprintf(cdfield, "%lu,%lu", ts_now.tv_sec, ts_now.tv_nsec);
	now_t = ts_now.tv_sec;

	ck_rlock(&sdata->instance_lock);
	HASH_ITER(hh, sdata->user_instances, user, tmp) {
		worker_instance_t *worker;
		uint8_t cycle_mask;

		if (!user->authorised)
			continue;

		/* Select users using a mask to return each user's stats once
		 * every ~10 minutes */
		cycle_mask = user->id & 0x1f;
		if (cycle_mask != sdata->stats.userstats_cycle)
			continue;
		DL_FOREACH(user->worker_instances, worker) {
			double ghs1, ghs5, ghs60, ghs1440;
			json_t *val;
			int elapsed;

			/* Send one lot of stats once the worker is idle if
			 * they have submitted no shares in the last 10 minutes
			 * with the idle bool set. */
			if (worker->idle && worker->notified_idle)
				continue;
			elapsed = now_t - worker->start_time;
			ghs1 = worker->dsps1 * nonces;
			ghs5 = worker->dsps5 * nonces;
			ghs60 = worker->dsps60 * nonces;
			ghs1440 = worker->dsps1440 * nonces;
			JSON_CPACK(val, "{ss,si,ss,ss,sf,sf,sf,sf,sb,ss,ss,ss,ss}",
					"poolinstance", ckp->name,
					"elapsed", elapsed,
					"username", user->username,
					"workername", worker->workername,
					"hashrate", ghs1,
					"hashrate5m", ghs5,
					"hashrate1hr", ghs60,
					"hashrate24hr", ghs1440,
					"idle", worker->idle,
					"createdate", cdfield,
					"createby", "code",
					"createcode", __func__,
					"createinet", ckp->serverurl[0]);
			worker->notified_idle = worker->idle;
			entry = ckalloc(sizeof(json_entry_t));
			entry->val = val;
			DL_APPEND(json_list, entry);
		}
	}
	ck_runlock(&sdata->instance_lock);

	/* Add all entries outside of the instance lock */
	DL_FOREACH_SAFE(json_list, entry, tmpentry) {
		ckdbq_add(ckp, ID_WORKERSTATS, entry->val);
		DL_DELETE(json_list, entry);
		free(entry);
	}
}

static void add_log_entry(log_entry_t **entries, char **fname, char **buf)
{
	log_entry_t *entry = ckalloc(sizeof(log_entry_t));

	entry->fname = *fname;
	*fname = NULL;
	entry->buf = *buf;
	*buf = NULL;
	DL_APPEND(*entries, entry);
}

static void dump_log_entries(log_entry_t **entries)
{
	log_entry_t *entry, *tmpentry;
	FILE *fp;

	DL_FOREACH_SAFE(*entries, entry, tmpentry) {
		DL_DELETE(*entries, entry);
		fp = fopen(entry->fname, "we");
		if (likely(fp)) {
			fprintf(fp, "%s", entry->buf);
			fclose(fp);
		} else
			LOGERR("Failed to fopen %s in dump_log_entries", entry->fname);
		free(entry->fname);
		free(entry->buf);
		free(entry);
	}
}

static void *statsupdate(void *arg)
{
	ckpool_t *ckp = (ckpool_t *)arg;
	sdata_t *sdata = ckp->data;
	pool_stats_t *stats = &sdata->stats;

	pthread_detach(pthread_self());
	rename_proc("statsupdate");

	tv_time(&stats->start_time);
	cksleep_prepare_r(&stats->last_update);
	sleep(1);

	while (42) {
		double ghs, ghs1, ghs5, ghs15, ghs60, ghs360, ghs1440, ghs10080, per_tdiff;
		char suffix1[16], suffix5[16], suffix15[16], suffix60[16], cdfield[64];
		char suffix360[16], suffix1440[16], suffix10080[16];
		stratum_instance_t *client, *tmp;
		log_entry_t *log_entries = NULL;
		user_instance_t *user, *tmpuser;
		char_entry_t *char_list = NULL;
		int idle_workers = 0;
		char *fname, *s, *sp;
		tv_t now, diff;
		ts_t ts_now;
		json_t *val;
		FILE *fp;
		int i;

		tv_time(&now);
		timersub(&now, &stats->start_time, &diff);

		ck_rlock(&sdata->instance_lock);
		HASH_ITER(hh, sdata->stratum_instances, client, tmp) {
			if (!client_active(client))
				continue;

			per_tdiff = tvdiff(&now, &client->last_share);
			/* Decay times per connected instance */
			if (per_tdiff > 60) {
				/* No shares for over a minute, decay to 0 */
				decay_client(client, 0, &now);
				idle_workers++;
				if (per_tdiff > 600)
					client->idle = true;
				continue;
			}
		}

		HASH_ITER(hh, sdata->user_instances, user, tmpuser) {
			worker_instance_t *worker;
			bool idle = false;

			if (!user->authorised)
				continue;

			/* Decay times per worker */
			DL_FOREACH(user->worker_instances, worker) {
				per_tdiff = tvdiff(&now, &worker->last_share);
				if (per_tdiff > 60) {
					decay_worker(worker, 0, &now);
					worker->idle = true;
				}
				ghs = worker->dsps1 * nonces;
				suffix_string(ghs, suffix1, 16, 0);

				ghs = worker->dsps5 * nonces;
				suffix_string(ghs, suffix5, 16, 0);

				ghs = worker->dsps60 * nonces;
				suffix_string(ghs, suffix60, 16, 0);

				ghs = worker->dsps1440 * nonces;
				suffix_string(ghs, suffix1440, 16, 0);

				ghs = worker->dsps10080 * nonces;
				suffix_string(ghs, suffix10080, 16, 0);

				copy_tv(&worker->last_update, &now);

				JSON_CPACK(val, "{ss,ss,ss,ss,ss,si,sI,sf}",
						"hashrate1m", suffix1,
						"hashrate5m", suffix5,
						"hashrate1hr", suffix60,
						"hashrate1d", suffix1440,
						"hashrate7d", suffix10080,
						"lastupdate", now.tv_sec,
						"shares", worker->shares,
						"bestshare", worker->best_diff);

				ASPRINTF(&fname, "%s/workers/%s", ckp->logdir, worker->workername);
				s = json_dumps(val, JSON_NO_UTF8 | JSON_PRESERVE_ORDER | JSON_EOL);
				add_log_entry(&log_entries, &fname, &s);
				json_decref(val);
			}

			/* Decay times per user */
			per_tdiff = tvdiff(&now, &user->last_share);
			if (per_tdiff > 60) {
				decay_user(user, 0, &now);
				idle = true;
			}
			ghs = user->dsps1 * nonces;
			suffix_string(ghs, suffix1, 16, 0);

			ghs = user->dsps5 * nonces;
			suffix_string(ghs, suffix5, 16, 0);

			ghs = user->dsps60 * nonces;
			suffix_string(ghs, suffix60, 16, 0);

			ghs = user->dsps1440 * nonces;
			suffix_string(ghs, suffix1440, 16, 0);

			ghs = user->dsps10080 * nonces;
			suffix_string(ghs, suffix10080, 16, 0);

			copy_tv(&user->last_update, &now);

			JSON_CPACK(val, "{ss,ss,ss,ss,ss,si,si,sI,sf}",
					"hashrate1m", suffix1,
					"hashrate5m", suffix5,
					"hashrate1hr", suffix60,
					"hashrate1d", suffix1440,
					"hashrate7d", suffix10080,
					"lastupdate", now.tv_sec,
					"workers", user->workers,
					"shares", user->shares,
					"bestshare", user->best_diff);

			ASPRINTF(&fname, "%s/users/%s", ckp->logdir, user->username);
			s = json_dumps(val, JSON_NO_UTF8 | JSON_PRESERVE_ORDER | JSON_EOL);
			add_log_entry(&log_entries, &fname, &s);
			if (!idle) {
				s = json_dumps(val, JSON_NO_UTF8 | JSON_PRESERVE_ORDER);
				ASPRINTF(&sp, "User %s:%s", user->username, s);
				dealloc(s);
				add_msg_entry(&char_list, &sp);
			}
			json_decref(val);
		}
		ck_runlock(&sdata->instance_lock);

		/* Dump log entries out of instance_lock */
		dump_log_entries(&log_entries);
		notice_msg_entries(&char_list);

		ghs1 = stats->dsps1 * nonces;
		suffix_string(ghs1, suffix1, 16, 0);

		ghs5 = stats->dsps5 * nonces;
		suffix_string(ghs5, suffix5, 16, 0);

		ghs15 = stats->dsps15 * nonces;
		suffix_string(ghs15, suffix15, 16, 0);

		ghs60 = stats->dsps60 * nonces;
		suffix_string(ghs60, suffix60, 16, 0);

		ghs360 = stats->dsps360 * nonces;
		suffix_string(ghs360, suffix360, 16, 0);

		ghs1440 = stats->dsps1440 * nonces;
		suffix_string(ghs1440, suffix1440, 16, 0);

		ghs10080 = stats->dsps10080 * nonces;
		suffix_string(ghs10080, suffix10080, 16, 0);

		ASPRINTF(&fname, "%s/pool/pool.status", ckp->logdir);
		fp = fopen(fname, "we");
		if (unlikely(!fp))
			LOGERR("Failed to fopen %s", fname);
		dealloc(fname);

		JSON_CPACK(val, "{si,si,si,si,si,si}",
				"runtime", diff.tv_sec,
				"lastupdate", now.tv_sec,
				"Users", stats->users,
				"Workers", stats->workers,
				"Idle", idle_workers,
				"Disconnected", stats->disconnected);
		s = json_dumps(val, JSON_NO_UTF8 | JSON_PRESERVE_ORDER);
		json_decref(val);
		LOGNOTICE("Pool:%s", s);
		fprintf(fp, "%s\n", s);
		dealloc(s);

		JSON_CPACK(val, "{ss,ss,ss,ss,ss,ss,ss}",
				"hashrate1m", suffix1,
				"hashrate5m", suffix5,
				"hashrate15m", suffix15,
				"hashrate1hr", suffix60,
				"hashrate6hr", suffix360,
				"hashrate1d", suffix1440,
				"hashrate7d", suffix10080);
		s = json_dumps(val, JSON_NO_UTF8 | JSON_PRESERVE_ORDER);
		json_decref(val);
		LOGNOTICE("Pool:%s", s);
		fprintf(fp, "%s\n", s);
		dealloc(s);

		JSON_CPACK(val, "{sf,sf,sf,sf}",
				"SPS1m", stats->sps1,
				"SPS5m", stats->sps5,
				"SPS15m", stats->sps15,
				"SPS1h", stats->sps60);
		s = json_dumps(val, JSON_NO_UTF8 | JSON_PRESERVE_ORDER);
		json_decref(val);
		LOGNOTICE("Pool:%s", s);
		fprintf(fp, "%s\n", s);
		dealloc(s);
		fclose(fp);

		if (ckp->proxy && sdata->proxy) {
			proxy_t *proxy, *proxytmp, *subproxy, *subtmp;

			mutex_lock(&sdata->proxy_lock);
			JSON_CPACK(val, "{sI,si,si}",
				   "current", sdata->proxy->id,
				   "active", HASH_COUNT(sdata->proxies),
				   "total", sdata->proxy_count);
			mutex_unlock(&sdata->proxy_lock);

			s = json_dumps(val, JSON_NO_UTF8 | JSON_PRESERVE_ORDER);
			json_decref(val);
			LOGNOTICE("Proxy:%s", s);
			dealloc(s);

			mutex_lock(&sdata->proxy_lock);
			HASH_ITER(hh, sdata->proxies, proxy, proxytmp) {
				JSON_CPACK(val, "{sI,si,sI,sb}",
					   "id", proxy->id,
					   "subproxies", proxy->subproxy_count,
					   "clients", proxy->combined_clients,
					   "alive", !proxy->dead);
				s = json_dumps(val, JSON_NO_UTF8 | JSON_PRESERVE_ORDER);
				json_decref(val);
				ASPRINTF(&sp, "Proxies:%s", s);
				dealloc(s);
				add_msg_entry(&char_list, &sp);
				HASH_ITER(sh, proxy->subproxies, subproxy, subtmp) {
					JSON_CPACK(val, "{sI,si,si,sI,sI,sf,sb}",
						   "id", subproxy->id,
						   "subid", subproxy->subid,
						   "nonce2len", subproxy->nonce2len,
						   "clients", subproxy->bound_clients,
						   "maxclients", subproxy->max_clients,
						   "diff", subproxy->diff,
						   "alive", !subproxy->dead);
					s = json_dumps(val, JSON_NO_UTF8 | JSON_PRESERVE_ORDER);
					json_decref(val);
					ASPRINTF(&sp, "Subproxies:%s", s);
					dealloc(s);
					add_msg_entry(&char_list, &sp);
				}
			}
			mutex_unlock(&sdata->proxy_lock);
			info_msg_entries(&char_list);
		}

		ts_realtime(&ts_now);
		sprintf(cdfield, "%lu,%lu", ts_now.tv_sec, ts_now.tv_nsec);
		JSON_CPACK(val, "{ss,si,si,si,sf,sf,sf,sf,ss,ss,ss,ss}",
				"poolinstance", ckp->name,
				"elapsed", diff.tv_sec,
				"users", stats->users,
				"workers", stats->workers,
				"hashrate", ghs1,
				"hashrate5m", ghs5,
				"hashrate1hr", ghs60,
				"hashrate24hr", ghs1440,
				"createdate", cdfield,
				"createby", "code",
				"createcode", __func__,
				"createinet", ckp->serverurl[0]);
		ckdbq_add(ckp, ID_POOLSTATS, val);

		/* Update stats 32 times per minute to divide up userstats for
		 * ckdb, displaying status every minute. */
		for (i = 0; i < 32; i++) {
			cksleep_ms_r(&stats->last_update, 1875);
			cksleep_prepare_r(&stats->last_update);
			update_workerstats(ckp, sdata);

			mutex_lock(&sdata->stats_lock);
			stats->accounted_shares += stats->unaccounted_shares;
			stats->accounted_diff_shares += stats->unaccounted_diff_shares;
			stats->accounted_rejects += stats->unaccounted_rejects;

			decay_time(&stats->sps1, stats->unaccounted_shares, 1.875, MIN1);
			decay_time(&stats->sps5, stats->unaccounted_shares, 1.875, MIN5);
			decay_time(&stats->sps15, stats->unaccounted_shares, 1.875, MIN15);
			decay_time(&stats->sps60, stats->unaccounted_shares, 1.875, HOUR);

			decay_time(&stats->dsps1, stats->unaccounted_diff_shares, 1.875, MIN1);
			decay_time(&stats->dsps5, stats->unaccounted_diff_shares, 1.875, MIN5);
			decay_time(&stats->dsps15, stats->unaccounted_diff_shares, 1.875, MIN15);
			decay_time(&stats->dsps60, stats->unaccounted_diff_shares, 1.875, HOUR);
			decay_time(&stats->dsps360, stats->unaccounted_diff_shares, 1.875, HOUR6);
			decay_time(&stats->dsps1440, stats->unaccounted_diff_shares, 1.875, DAY);
			decay_time(&stats->dsps10080, stats->unaccounted_diff_shares, 1.875, WEEK);

			stats->unaccounted_shares =
			stats->unaccounted_diff_shares =
			stats->unaccounted_rejects = 0;
			mutex_unlock(&sdata->stats_lock);
		}
	}

	return NULL;
}

/* Sends a heartbeat to ckdb every second to maintain the relationship of
 * ckpool always initiating a request -> getting a ckdb response, but allows
 * ckdb to provide specific commands to ckpool. */
static void *ckdb_heartbeat(void *arg)
{
	ckpool_t *ckp = (ckpool_t *)arg;
	sdata_t *sdata = ckp->data;

	pthread_detach(pthread_self());
	rename_proc("heartbeat");

	while (42) {
		char cdfield[64];
		ts_t ts_now;
		json_t *val;

		cksleep_ms(1000);
		if (unlikely(!ckmsgq_empty(sdata->ckdbq))) {
			LOGDEBUG("Witholding heartbeat due to ckdb messages being queued");
			continue;
		}
		ts_realtime(&ts_now);
		sprintf(cdfield, "%lu,%lu", ts_now.tv_sec, ts_now.tv_nsec);
		JSON_CPACK(val, "{ss,ss,ss,ss}",
				"createdate", cdfield,
				"createby", "code",
				"createcode", __func__,
				"createinet", ckp->serverurl[0]);
		ckdbq_add(ckp, ID_HEARTBEAT, val);
	}
	return NULL;
}

static void read_poolstats(ckpool_t *ckp)
{
	char *s = alloca(4096), *pstats, *dsps, *sps;
	sdata_t *sdata = ckp->data;
	pool_stats_t *stats = &sdata->stats;
	int tvsec_diff = 0, ret;
	tv_t now, last;
	json_t *val;
	FILE *fp;

	snprintf(s, 4095, "%s/pool/pool.status", ckp->logdir);
	fp = fopen(s, "re");
	if (!fp) {
		LOGINFO("Pool does not have a logfile to read");
		return;
	}
	memset(s, 0, 4096);
	ret = fread(s, 1, 4095, fp);
	fclose(fp);
	if (ret < 1 || !strlen(s)) {
		LOGDEBUG("No string to read in pool logfile");
		return;
	}
	/* Strip out end of line terminators */
	pstats = strsep(&s, "\n");
	dsps = strsep(&s, "\n");
	sps = strsep(&s, "\n");
	if (!s) {
		LOGINFO("Failed to find EOL in pool logfile");
		return;
	}
	val = json_loads(pstats, 0, NULL);
	if (!val) {
		LOGINFO("Failed to json decode pstats line from pool logfile: %s", pstats);
		return;
	}
	tv_time(&now);
	last.tv_sec = 0;
	json_get_int64(&last.tv_sec, val, "lastupdate");
	json_decref(val);
	LOGINFO("Successfully read pool pstats: %s", pstats);

	val = json_loads(dsps, 0, NULL);
	if (!val) {
		LOGINFO("Failed to json decode dsps line from pool logfile: %s", sps);
		return;
	}
	stats->dsps1 = dsps_from_key(val, "hashrate1m");
	stats->dsps5 = dsps_from_key(val, "hashrate5m");
	stats->dsps15 = dsps_from_key(val, "hashrate15m");
	stats->dsps60 = dsps_from_key(val, "hashrate1hr");
	stats->dsps360 = dsps_from_key(val, "hashrate6hr");
	stats->dsps1440 = dsps_from_key(val, "hashrate1d");
	stats->dsps10080 = dsps_from_key(val, "hashrate7d");
	json_decref(val);
	LOGINFO("Successfully read pool dsps: %s", dsps);

	val = json_loads(sps, 0, NULL);
	if (!val) {
		LOGINFO("Failed to json decode sps line from pool logfile: %s", dsps);
		return;
	}
	json_get_double(&stats->sps1, val, "SPS1m");
	json_get_double(&stats->sps5, val, "SPS5m");
	json_get_double(&stats->sps15, val, "SPS15m");
	json_get_double(&stats->sps60, val, "SPS1h");
	json_decref(val);

	LOGINFO("Successfully read pool sps: %s", sps);
	if (last.tv_sec)
		tvsec_diff = now.tv_sec - last.tv_sec - 60;
	if (tvsec_diff > 60) {
		LOGNOTICE("Old pool stats indicate pool down for %d seconds, decaying stats",
			  tvsec_diff);
		decay_time(&stats->sps1, 0, tvsec_diff, MIN1);
		decay_time(&stats->sps5, 0, tvsec_diff, MIN5);
		decay_time(&stats->sps15, 0, tvsec_diff, MIN15);
		decay_time(&stats->sps60, 0, tvsec_diff, HOUR);

		decay_time(&stats->dsps1, 0, tvsec_diff, MIN1);
		decay_time(&stats->dsps5, 0, tvsec_diff, MIN5);
		decay_time(&stats->dsps15, 0, tvsec_diff, MIN15);
		decay_time(&stats->dsps60, 0, tvsec_diff, HOUR);
		decay_time(&stats->dsps360, 0, tvsec_diff, HOUR6);
		decay_time(&stats->dsps1440, 0, tvsec_diff, DAY);
		decay_time(&stats->dsps10080, 0, tvsec_diff, WEEK);
	}
}

/* Braindead check to see if this btcaddress is an M of N script address which
 * is currently unsupported as a generation address. */
static bool script_address(const char *btcaddress)
{
	return btcaddress[0] == '3';
}

int stratifier(proc_instance_t *pi)
{
	pthread_t pth_blockupdate, pth_statsupdate, pth_heartbeat;
	ckpool_t *ckp = pi->ckp;
	int ret = 1, threads;
	int64_t randomiser;
	char *buf = NULL;
	sdata_t *sdata;

	LOGWARNING("%s stratifier starting", ckp->name);
	sdata = ckzalloc(sizeof(sdata_t));
	ckp->data = sdata;
	sdata->ckp = ckp;
	sdata->verbose = true;

	/* Wait for the generator to have something for us */
	do {
		if (!ping_main(ckp)) {
			ret = 1;
			goto out;
		}
		if (ckp->proxy)
			break;
		buf = send_recv_proc(ckp->generator, "ping");
	} while (!buf);
	dealloc(buf);

	if (!ckp->proxy) {
		if (!test_address(ckp, ckp->btcaddress)) {
			LOGEMERG("Fatal: btcaddress invalid according to bitcoind");
			goto out;
		}

		/* Store this for use elsewhere */
		hex2bin(scriptsig_header_bin, scriptsig_header, 41);
		if (script_address(ckp->btcaddress)) {
			address_to_scripttxn(sdata->pubkeytxnbin, ckp->btcaddress);
			sdata->pubkeytxnlen = 23;
		} else {
			address_to_pubkeytxn(sdata->pubkeytxnbin, ckp->btcaddress);
			sdata->pubkeytxnlen = 25;
		}

		if (test_address(ckp, ckp->donaddress)) {
			ckp->donvalid = true;
			if (script_address(ckp->donaddress)) {
				sdata->donkeytxnlen = 23;
				address_to_scripttxn(sdata->donkeytxnbin, ckp->donaddress);
			} else {
				sdata->donkeytxnlen = 25;
				address_to_pubkeytxn(sdata->donkeytxnbin, ckp->donaddress);
			}
		}
	}

	randomiser = time(NULL);
	sdata->enonce1_64 = htole64(randomiser);
	/* Set the initial id to time as high bits so as to not send the same
	 * id on restarts */
	randomiser <<= 32;
	if (!ckp->proxy)
		sdata->blockchange_id = sdata->workbase_id = randomiser;

	if (!ckp->serverurls) {
		ckp->serverurl[0] = "127.0.0.1";
		ckp->serverurls = 1;
	}
	cklock_init(&sdata->instance_lock);
	cksem_init(&sdata->update_sem);
	cksem_post(&sdata->update_sem);

	mutex_init(&sdata->ckdb_lock);
	mutex_init(&sdata->ckdb_msg_lock);
	sdata->ssends = create_ckmsgq(ckp, "ssender", &ssend_process);
	/* Create half as many share processing threads as there are CPUs */
	threads = sysconf(_SC_NPROCESSORS_ONLN) / 2 ? : 1;
	sdata->sshareq = create_ckmsgqs(ckp, "sprocessor", &sshare_process, threads);
	/* Create 1/4 as many stratum processing threads as there are CPUs */
	threads = threads / 2 ? : 1;
	sdata->srecvs = create_ckmsgqs(ckp, "sreceiver", &srecv_process, threads);
	sdata->sauthq = create_ckmsgq(ckp, "authoriser", &sauth_process);
	sdata->stxnq = create_ckmsgq(ckp, "stxnq", &send_transactions);
	if (!CKP_STANDALONE(ckp)) {
		sdata->ckdbq = create_ckmsgq(ckp, "ckdbqueue", &ckdbq_process);
		create_pthread(&pth_heartbeat, ckdb_heartbeat, ckp);
	}
	read_poolstats(ckp);

	cklock_init(&sdata->workbase_lock);
	if (!ckp->proxy)
		create_pthread(&pth_blockupdate, blockupdate, ckp);
	else {
		mutex_init(&sdata->proxy_lock);
	}

	mutex_init(&sdata->stats_lock);
	if (!ckp->passthrough)
		create_pthread(&pth_statsupdate, statsupdate, ckp);

	mutex_init(&sdata->share_lock);
	mutex_init(&sdata->block_lock);

	create_unix_receiver(pi);

	LOGWARNING("%s stratifier ready", ckp->name);

	ret = stratum_loop(ckp, pi);
out:
	if (ckp->proxy) {
		proxy_t *proxy, *tmpproxy;

		mutex_lock(&sdata->proxy_lock);
		HASH_ITER(hh, sdata->proxies, proxy, tmpproxy) {
			HASH_DEL(sdata->proxies, proxy);
			dealloc(proxy);
		}
		mutex_unlock(&sdata->proxy_lock);
	}
	dealloc(ckp->data);
	return process_exit(ckp, pi, ret);
}<|MERGE_RESOLUTION|>--- conflicted
+++ resolved
@@ -1040,13 +1040,7 @@
 	json_decref(val);
 	generate_coinbase(ckp, wb);
 
-<<<<<<< HEAD
-	/* Serialise access to add_base to avoid out of order new block notifies */
-	cksem_wait(&sdata->update_sem);
 	add_base(ckp, sdata, wb, &new_block);
-=======
-	add_base(ckp, wb, &new_block);
->>>>>>> 96f05548
 	/* Reset the update time to avoid stacked low priority notifies. Bring
 	 * forward the next notify in case of a new block. */
 	now_t = time(NULL);
@@ -1215,6 +1209,8 @@
 
 	/* Give the sbuproxy its own workbase list and lock */
 	cklock_init(&dsdata->workbase_lock);
+	cksem_init(&dsdata->update_sem);
+	cksem_post(&dsdata->update_sem);
 	return dsdata;
 }
 
