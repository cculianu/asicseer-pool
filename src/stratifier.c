--- conflicted
+++ resolved
@@ -5343,11 +5343,7 @@
 	ck_wunlock(&sdata->instance_lock);
 
 	/* Is this a btc address based username? */
-<<<<<<< HEAD
-	if (!ckp->proxy && (new_user || !user->btcaddress) && (len > 26 && len < 35))
-=======
 	if (!ckp->proxy && (new_user || !user->btcaddress))
->>>>>>> 8fb1a97f
 		user->btcaddress = generator_checkaddr(ckp, username, &user->script, &user->segwit);
 	if (new_user) {
 		LOGNOTICE("Added new user %s%s", username, user->btcaddress ?
