--- conflicted
+++ resolved
@@ -127,14 +127,9 @@
 
 /* Private data for the generator */
 struct generator_data {
-<<<<<<< HEAD
-	pthread_mutex_t lock; /* Lock protecting linked lists */
+	mutex_t lock; /* Lock protecting linked lists */
 	proxy_instance_t *proxies; /* Hash list of all proxies */
 	proxy_instance_t *proxy; /* Current proxy */
-=======
-	mutex_t lock; /* Lock protecting linked lists */
-	proxy_instance_t *proxy_list; /* Linked list of all active proxies */
->>>>>>> 42f14a95
 	int proxy_notify_id;	// Globally increasing notify id
 	ckmsgq_t *srvchk;	// Server check message queue
 };
